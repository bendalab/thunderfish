"""
thunderfish

Run it from the thunderfish development directory as:
python3 -m thunderfish.thunderfish audiofile.wav   or
python -m thunderfish.thunderfish audiofile.wav
"""

import sys
import os
import argparse
import numpy as np
import matplotlib.pyplot as plt
from .version import __version__
from .configfile import ConfigFile
from .dataloader import load_data
from .bestwindow import add_clip_config, add_best_window_config, clip_args, best_window_args
from .bestwindow import clip_amplitudes, best_window_indices, plot_best_window, plot_best_data
from .harmonicgroups import add_psd_peak_detection_config, add_harmonic_groups_config
from .checkpulse import check_pulse_width, add_check_pulse_width_config, check_pulse_width_args
from .powerspectrum import decibel, plot_decibel_psd, multi_resolution_psd
from .harmonicgroups import harmonic_groups, harmonic_groups_args, psd_peak_detection_args, fundamental_freqs, fundamental_freqs_and_power, colors_markers, plot_harmonic_groups
from .consistentfishes import consistent_fishes
from .eodanalysis import eod_waveform, analyze_wave, analyze_pulse
from .eodanalysis import eod_waveform_plot, pulse_spectrum_plot
from .tabledata import TableData, add_write_table_config, write_table_args


def output_plot(base_name, pulse_fish, inter_eod_intervals, raw_data, samplerate, idx0, idx1,
                clipped, fishlist, mean_eods, eod_props, peak_data,
                spec_data, unit, psd_data, power_n_harmonics, label_power, max_freq=3000.0,
                output_folder='', save_plot=False, show_plot=False):
    """
    Creates an output plot for the Thunderfish program.

    This output contains the raw trace where the analysis window is marked, the power-spectrum of this analysis window
    where the detected fish are marked, a mean EOD plot, a histogram of the inter EOD interval and further information
    about the recording that is analysed.


    Parameters
    ----------
    base_name: string
        Basename of audio_file.
    pulse_fish: bool
        True if a pulse-fish has been detected by analysis of the EODs.
    inter_eod_intervals: array
        Time difference from one to another detected EOD.
    raw_data: array
        Dataset.
    samplerate: float
        Sampling-rate of the dataset.
    idx0: float
        Index of the beginning of the analysis window in the dataset.
    idx1: float
        Index of the end of the analysis window in the dataset.
    clipped: float
        Fraction of clipped amplitudes.
    fishlist: array
        Frequency and power of fundamental frequency/harmonics of several fish.
    mean_eods: list of 2-D arrays with time, mean and std.
        Mean trace for the mean EOD plot.
    eod_props: list of dict
        Properties for each waveform in mean_eods.
    peak_data: list of 2_D arrays
        For each pulsefish a list of peak properties (index, time, and amplitude).
    spec_data: list of 2_D arrays
        For each pulsefish a power spectrum of the single pulse and for each wavefish
        the relative amplitudes and phases of the harmonics.
    unit: string
        Unit of the trace and the mean EOD.
    psd_data: array
        Power spectrum of the analysed data for different frequency resolutions.
    power_n_harmonics: int
        Maximum number of harmonics over which the total power of the signal is computed.
    label_power: boolean
        If `True` put the power in decibel in addition to the frequency into the legend.
    output_folder: string
        Path indicating where output-files will be saved.
    save_plot: bool
        If True, the plot will be saved in output_folder.
    show_plot: bool
        If True (and saveplot=False) it will show the plot without saving.
    """

    fig = plt.figure(facecolor='white', figsize=(14., 10.))
    ax1 = fig.add_axes([0.02, 0.9, 0.96, 0.1])   # title
    ax2 = fig.add_axes([0.075, 0.06, 0.9, 0.09]) # whole trace
    ax3 = fig.add_axes([0.075, 0.6, 0.7, 0.3])   # psd
    ax4 = fig.add_axes([0.075, 0.2, 0.4, 0.3])   # mean eod
    ax5 = fig.add_axes([0.575, 0.2, 0.4, 0.3])   # pusle spectrum
                
    # plot title
    wavetitle = ""
    if len(fishlist) == 1:
        wavetitle = "a wavefish"
    elif len(fishlist) > 1:
        wavetitle = "%d wavefish" % len(fishlist)
    pulsetitle = ""
    if pulse_fish:
        pulsetitle = "a pulsefish"
    if len(wavetitle)==0 and len(pulsetitle)==0:
        ax1.text(0.0, .72, '%s     Recording - no fish.' % base_name, fontsize=22)
    elif len(wavetitle)>0 and len(pulsetitle)>0:
        ax1.text(0.0, .72, '%s     Recording of %s and %s.' % (base_name, pulsetitle, wavetitle),
                 fontsize=22)
    else:
        ax1.text(0.0, .72, '%s     Recording of %s.' % (base_name, pulsetitle+wavetitle),
                 fontsize=22)
        
    ax1.text(1.0, .77, 'thunderfish by Benda-Lab', fontsize=16, ha='right')
    ax1.text(1.0, .5, 'Version %s' % __version__, fontsize=16, ha='right')
    ax1.set_frame_on(False)
    ax1.get_xaxis().set_visible(False)
    ax1.get_yaxis().set_visible(False)

    ############

    # plot trace
    plot_best_data(raw_data, samplerate, unit, idx0, idx1, clipped, ax2)
    
    ############

    # plot psd
    if len(spec_data) > 0 and len(spec_data[0]) > 0 and \
       len(eod_props) > 0 and 'EODf' in eod_props[0]:
        ax3.plot(spec_data[0][:,0], decibel(5.0*eod_props[0]['EODf']**2.0*spec_data[0][:,1]), '#CCCCCC', lw=1)
    if len(fishlist) > 0:
        colors, markers = colors_markers()
        plot_harmonic_groups(ax3, fishlist, max_freq=max_freq, max_groups=12, sort_by_freq=True,
                             power_n_harmonics=power_n_harmonics, label_power=label_power,
                             colors=colors, markers=markers, legend_rows=12,
                             frameon=False, bbox_to_anchor=(1.0, 1.1), loc='upper left',
                             title='EOD frequencies')
    plot_decibel_psd(ax3, psd_data[0][1], psd_data[0][0], max_freq=max_freq, color='blue')
    ax3.set_title('Powerspectrum (%d detected wave-fish)' % len(fishlist), y=1.05)

    ##########

    # plot mean EOD
    usedax4 = False
    usedax5 = False
    eodaxes = [ax4, ax5]
    for axeod, mean_eod, props, peaks in zip(eodaxes[:2], mean_eods[:2], eod_props[0:2], peak_data[0:2]):
        if axeod is ax4:
            usedax4 = True
        if axeod is ax5:
            usedax5 = True
        axeod.set_title('Average EOD of {EODf:.1f} Hz {type}-type fish'.format(**props),
                        fontsize=14, y=1.05)
        if len(unit) == 0 or unit == 'a.u.':
            unit = ''
        eod_waveform_plot(mean_eod, peaks, axeod, unit)
        props['unit'] = unit
        label = 'p-p amplitude = {p-p-amplitude:.3g} {unit}\nn = {n} EODs\n'.format(**props)
        if props['flipped']:
            label += 'flipped\n'
        if -mean_eod[0,0] < 0.6*mean_eod[-1,0]:
            axeod.text(0.97, 0.97, label, transform = axeod.transAxes, va='top', ha='right')
        else:
            axeod.text(0.03, 0.97, label, transform = axeod.transAxes, va='top')
        if props['type'] == 'wave':
            lim = 750.0/props['EODf']
            axeod.set_xlim([-lim, +lim])
        else:
            break

    ################

    if not usedax5 and len(eod_props) > 0 and eod_props[0]['type'] == 'pulse':
        usedax5 = True
        pulse_spectrum_plot(spec_data[0], eod_props[0], ax5)
        ax5.set_title('Single pulse spectrum', fontsize=14, y=1.05)

    ## # plot inter EOD interval histogram
    ## if len(inter_eod_intervals)>2:
    ##     usedax5 = True
    ##     tmp_period = 1000. * np.mean(inter_eod_intervals)
    ##     tmp_period = tmp_period - tmp_period % 0.05
    ##     inter_eod_intervals *= 1000.  # transform sec in msec
    ##     median_IPI = 1000. * eod_props[0]['medianinterval']
    ##     mean_IPI = 1000. * eod_props[0]['meaninterval']
    ##     std_IPI = 1000. * eod_props[0]['stdinterval']
    ##     n, edges = np.histogram(inter_eod_intervals, bins=np.arange(tmp_period - 5., tmp_period + 5., 0.05))

    ##     ax5.bar(edges[:-1], n, edges[1] - edges[0] - 0.001)
    ##     median_line, = ax5.plot([median_IPI, median_IPI], [0, np.max(n)], '--', color='red', lw=2, label='median %.2f ms' % median_IPI)
    ##     ax5.set_xlabel('inter EOD interval [ms]')
    ##     ax5.set_ylabel('n')
    ##     ax5.set_title('Inter-EOD-interval histogram', fontsize=14, y=1.05)

    ##     max_IPI = np.ceil(np.max(inter_eod_intervals)+0.5)
    ##     if max_IPI/median_IPI < 1.2:
    ##         max_IPI = np.ceil(1.2*median_IPI)
    ##     min_IPI = np.floor(np.min(inter_eod_intervals)-0.5)
    ##     if min_IPI/median_IPI > 0.8:
    ##         min_IPI = np.floor(0.8*median_IPI)
    ##     ax5.set_xlim(min_IPI, max_IPI)
    ##     nopatch = mpatches.Patch(color='white', alpha=0.0)
    ##     ax5.legend([median_line, nopatch],
    ##                ['median %.2f ms' % median_IPI,
    ##                 '(%.2f +/- %.2f ms)' % (mean_IPI, std_IPI)],
    ##                 loc='upper right', frameon=False)

    # cosmetics
    for ax in [ax2, ax3, ax4, ax5]:
        ax.spines['top'].set_visible(False)
        ax.spines['right'].set_visible(False)
        ax.get_xaxis().tick_bottom()
        ax.get_yaxis().tick_left()
    if not usedax4:
        ax4.set_visible(False)
    if not usedax5:
        ax5.set_visible(False)

    # save figure as pdf
    if save_plot:
        plt.savefig(os.path.join(output_folder, base_name + '.pdf'))
    elif show_plot:
        plt.show()
    plt.close()


def thunderfish(filename, channel=0, save_data=False, file_format='auto', save_plot=False,
                output_folder='.', show_bestwindow=False, cfgfile='',
                save_config='', verbose=0):
    # configuration options:
    cfg = ConfigFile()
    cfg.add_section('Power spectrum estimation:')
    cfg.add('frequencyResolution', 0.2, 'Hz', 'Frequency resolution of the power spectrum.')
    cfg.add('numberPSDWindows', 2, '', 'Number of windows on which power spectra are computed.')
    cfg.add('numberPSDResolutions', 1, '', 'Number of power spectra computed within each window with decreasing resolution.')
    cfg.add('frequencyThreshold', 1.0, 'Hz', 'The fundamental frequency of each fish needs to be detected in each power spectrum within this threshold.')
    # TODO: make this threshold dependent on frequency resolution!
    add_psd_peak_detection_config(cfg)
    add_harmonic_groups_config(cfg)
    add_clip_config(cfg)
    add_best_window_config(cfg, win_size=8.0, w_cv_ampl=10.0)
    add_check_pulse_width_config(cfg)
    cfg.add_section('Waveform selection:')
    cfg.add('maximumClippedFraction', 0.01, '', 'Take waveform of the fish with the highest power only if the fraction of clipped signals is below this value.')
    cfg.add('maximumFirstHarmonicAmplitude', 2.0, '', 'Skip waveform of wave-type fish if the ampltude of the first harmonic is higher than this factor times the amplitude of the fundamental.')
    cfg.add('maximumSecondHarmonicAmplitude', 0.8, '', 'Skip waveform of wave-type fish if the ampltude of the second harmonic is higher than this factor times the amplitude of the fundamental. That is, the waveform appears to have twice the frequency than the fundamental.')
    cfg.add('maximumRMSError', 0.05, '', 'Skip waveform of wave-type fish if the root-mean-squared error relative to the peak-to-peak amplitude is larger than this number.')
    add_write_table_config(cfg, table_format='csv', unitstyle='row', format_width=True)
    del cfg['fileColumnNumbers']
    del cfg['fileSections']
    del cfg['fileShrinkColumnWidth']
    del cfg['fileMissing']
    
    # load configuration from working directory and data directories:
    cfg.load_files(cfgfile, filename, 3, verbose)

    # save configuration:
    if len(save_config) > 0:
        ext = os.path.splitext(save_config)[1]
        if ext != os.extsep + 'cfg':
            print('configuration file name must have .cfg as extension!')
        else:
            print('write configuration to %s ...' % save_config)
            cfg.dump(save_config)
        return None

    # check data file:
    if len(filename) == 0:
        return 'you need to specify a file containing some data'

    # create output folder
    if save_data or save_plot:
        if not os.path.exists(output_folder):
            os.makedirs(output_folder)
    basefilename = os.path.basename(filename)
    outfilename = os.path.splitext(basefilename)[0]

    # check channel:
    if channel < 0:
        return 'invalid channel %d' % channel

    # set file format:
    if file_format != 'auto':
        cfg.set('fileFormat', file_format)

    # load data:
    try:
        raw_data, samplerate, unit = load_data(filename, channel, verbose=verbose)
    except IOError as e:
        return 'failed to open file %s: %s' % (filename, str(e))
    if len(raw_data) == 0:
        return 'empty data file %s' % filename
    
    # calculate best_window:
    found_bestwindow = True
    min_clip = cfg.value('minClipAmplitude')
    max_clip = cfg.value('maxClipAmplitude')
    if min_clip == 0.0 or max_clip == 0.0:
        min_clip, max_clip = clip_amplitudes(raw_data, **clip_args(cfg, samplerate))
    if show_bestwindow:
        fig, ax = plt.subplots(5, sharex=True, figsize=(14., 10.))
        try:
            best_window_indices(raw_data, samplerate,
                                min_clip=min_clip, max_clip=max_clip,
                                plot_data_func=plot_best_window, ax=ax,
                                **best_window_args(cfg))
            plt.show()
        except UserWarning as e:
            print(basefilename + ': in best_window(): ' + str(e) + '! You may want to adjust the bestWindowSize parameter in the configuration file.')
        return
    try:
        idx0, idx1, clipped = best_window_indices(raw_data, samplerate,
                                                  min_clip=min_clip, max_clip=max_clip,
                                                  **best_window_args(cfg))
        data = raw_data[idx0:idx1]
    except UserWarning as e:
        print(basefilename + ': in best_window(): ' + str(e) + '! You may want to adjust the bestWindowSize parameter in the configuration file.')
        found_bestwindow = False
        idx0 = 0
        idx1 = 0
        clipped = 0.0
        data = raw_data

    # pulse-type fish?
    pulse_fish, pta_value, pulse_period = \
        check_pulse_width(data, samplerate, verbose=verbose,
                          **check_pulse_width_args(cfg))

    # calculate powerspectra within sequential windows and different frequency resolutions:
    numpsdwindows = cfg.value('numberPSDWindows')
    numpsdresolutions = cfg.value('numberPSDResolutions')
    minfres = cfg.value('frequencyResolution')
    fresolution=[minfres]
    for i in range(1, numpsdresolutions):
        fresolution.append(2*fresolution[-1])
    n_incr = len(data)//(numpsdwindows+1) # half overlapping
    psd_data = []
    deltaf = minfres
    for k in range(numpsdwindows):
        mr_psd_data = multi_resolution_psd(data[k*n_incr:(k+2)*n_incr], samplerate,
                                           fresolution=fresolution)
        deltaf = mr_psd_data[0][1][1] - mr_psd_data[0][1][0]
        psd_data.extend(mr_psd_data)
    
    # find the fishes in the different powerspectra:
    h_kwargs = psd_peak_detection_args(cfg)
    h_kwargs.update(harmonic_groups_args(cfg))
    fishlists = []
    for i, psd in enumerate(psd_data):
        fishlist = harmonic_groups(psd[1], psd[0], verbose-1, **h_kwargs)[0]
        if verbose > 0:
            print('fundamental frequencies detected in power spectrum of window %d at resolution %d:'
                  % (i//numpsdresolutions, i%numpsdresolutions))
            if len(fishlist) > 0:
                print('  ' + ' '.join(['%.1f' % freq[0, 0] for freq in fishlist]))
            else:
                print('  none')
        fishlists.append(fishlist)
    # filter the different fishlists to get a fishlist with consistent fishes:
    fishlist = consistent_fishes(fishlists, df_th=cfg.value('frequencyThreshold'))
    if verbose > 0:
        if len(fishlist) > 0:
            print('fundamental frequencies consistent in all power spectra:')
            print('  ' + ' '.join(['%.1f' % freq[0, 0] for freq in fishlist]))
        else:
            print('no fundamental frequencies are consistent in all power spectra')

    # analysis results:
    eod_props = []
    mean_eods = []
    spec_data = []
    peak_data = []
    intervals = []
    power_thresh = []
    
    # analyse eod waveform of pulse-fish:
    if pulse_fish:
        mean_eod, eod_times = \
            eod_waveform(data, samplerate,
                         percentile=cfg.value('pulseWidthPercentile'),
                         th_factor=cfg.value('pulseWidthThresholdFactor'),
                         win_fac=0.8, min_win=0.004)
        mean_eod, props, peaks, power, intervals = analyze_pulse(mean_eod, eod_times,
                                                                 min_win=0.004,
                                                                 fresolution=minfres)
        # TODO: add config parameter to analyze_pulse
        mean_eods.append(mean_eod)
        spec_data.append(power)
        peak_data.append(peaks)
        eod_props.append(props)
        power_thresh = np.zeros(power.shape)
        power_thresh[:,0] = power[:,0]
        power_thresh[:,1] = 5.0*props['EODf']**2.0 * power[:,1]

    if len(power_thresh) > 0:
        n = len(fishlist)
        for k, fish in enumerate(reversed(fishlist)):
            df = power_thresh[1,0] - power_thresh[0,0]
            hfrac = float(np.sum(fish[:,1] < power_thresh[np.array(fish[:,0]//df, dtype=int),1]))/float(len(fish[:,1]))
            if hfrac >= 0.5:
                fishlist.pop(n-1-k)
                if verbose > 0:
                    print('removed frequency %.1f Hz, because %.0f%% of the harmonics where below pulsefish threshold' % (fish[0,0], 100.0*hfrac))        

    # analyse EOD waveform of all wavefish:
    powers = np.array([np.sum(fish[:cfg.value('powerNHarmonics'), 1])
                       for fish in fishlist])
    for k, idx in enumerate(np.argsort(-powers)):
        fish = fishlist[idx]
        mean_eod, eod_times = \
            eod_waveform(data, samplerate,
                         percentile=cfg.value('pulseWidthPercentile'),
                         th_factor=cfg.value('pulseWidthThresholdFactor'),
                         win_fac=3.0, min_win=0.0, period=1.0/fish[0,0])
        mean_eod, props, sdata = analyze_wave(mean_eod, fish)
        props['n'] = len(eod_times)
        # add good waveforms only:
        if (k > 0 or clipped < cfg.value('maximumClippedFraction')) and \
            sdata[1,2] < cfg.value('maximumFirstHarmonicAmplitude') and \
            sdata[2,2] < cfg.value('maximumSecondHarmonicAmplitude') and \
            props['rmserror'] < cfg.value('maximumRMSError'):
            eod_props.append(props)
            mean_eods.append(mean_eod)
            spec_data.append(sdata)
            peak_data.append([])
            if verbose > 0:
                print('%d take waveform of %6.1fHz fish: clipped=%4.2f ampl1=%4.2f ampl2=%4.2f ampl3=%4.2f rmserror=%4.3f'
                      % (idx, fish[0,0], clipped, sdata[1,2], sdata[2,2], sdata[3,2], props['rmserror']))
        else:
            if verbose > 0:
                print('%d skip waveform of %.1fHz fish: clipped=%4.2f ampl1=%.2f ampl2=%.2f rmserror=%.3f'
                      % (idx, fish[0,0], clipped, sdata[1,2], sdata[2,2], props['rmserror']))
        
    if not found_bestwindow:
        pulsefish = False
        fishlist = []
        eod_props = []
        mean_eods = []
        intervals = []

    # write results to files:
    if save_data and found_bestwindow:
        # for each fish:
        for i, (mean_eod, sdata, pdata) in enumerate(zip(mean_eods, spec_data, peak_data)):
            # mean waveform:
            td = TableData(mean_eod[:,:3]*[1000.0, 1.0, 1.0], ['time', 'mean', 'std'],
                           ['ms', unit, unit], ['%.3f', '%.5f', '%.5f'])
            if mean_eod.shape[1] > 3:
                td.append('fit', unit, '%.5f', mean_eod[:,3])
            td.write(os.path.join(output_folder, outfilename + '-waveform-%d' % i),
                     **write_table_args(cfg))
            del td
            # power spectrum:
            if len(sdata)>0:
                if sdata.shape[1] == 2:
                    td = TableData(sdata[:,:2], ['frequency', 'power'],
                                   ['Hz', '%s^2/Hz' % unit], ['%.2f', '%.4e'])
                else:
                    td = TableData(sdata[:,:4]*[1.0, 1.0, 100.0, 1.0],
                                   ['harmonics', 'frequency', 'relampl', 'phase'],
                                   ['-', 'Hz', '%', 'rad'], ['%.0f', '%.2f', '%.1f', '%.3f'])
                    if sdata.shape[1] > 4:
                        td.append('amplitude', unit, '%.5f', sdata[:,4])
                td.write(os.path.join(output_folder, outfilename + '-spectrum-%d' % i),
                         **write_table_args(cfg))
                del td
            # peaks:
            if len(pdata)>0:
                td = TableData(pdata[:,:4]*[1.0, 1000.0, 1.0, 100.0],
                               ['P', 'time', 'amplitude', 'relampl'],
                               ['-', 'ms', unit, '%'], ['%.0f', '%.3f', '%.5f', '%.1f'])
                td.write(os.path.join(output_folder, outfilename + '-peaks-%d' % i),
                         **write_table_args(cfg))
                del td
        # wavefish frequencies and amplitudes:
        if len(fishlist) > 0:
            eoddata = fundamental_freqs_and_power(fishlist, cfg.value('powerNHarmonics'))
            td = TableData(eoddata, ['EODf', 'power'], ['Hz', 'dB'], ['%.2f', '%.3f'])
            td.write(os.path.join(output_folder, outfilename + '-wavefish-eodfs'),
                     **write_table_args(cfg))
            del td

    if save_plot or not save_data:
        output_plot(outfilename, pulse_fish,
                    intervals, raw_data, samplerate, idx0, idx1, clipped, fishlist,
                    mean_eods, eod_props, peak_data, spec_data, unit,
                    psd_data, cfg.value('powerNHarmonics'), True, 3000.0, output_folder,
                    save_plot=save_plot, show_plot=not save_data)


def main():
    # config file name:
    cfgfile = __package__ + '.cfg'

    # command line arguments:
    parser = argparse.ArgumentParser(
        description='Analyze EOD waveforms of weakly electric fish.',
        epilog='by Benda-Lab (2015-2018)')
    parser.add_argument('--version', action='version', version=__version__)
    parser.add_argument('-v', action='count', dest='verbose', help='verbosity level')
    parser.add_argument('-c', '--save-config', nargs='?', default='', const=cfgfile,
                        type=str, metavar='CFGFILE',
                        help='save configuration to file cfgfile, defaults to {0}'.format(cfgfile))
    parser.add_argument('file', nargs='?', default='', type=str, help='name of the file with the time series data')
    parser.add_argument('channel', nargs='?', default=0, type=int, help='channel to be analyzed')
    parser.add_argument('-p', dest='save_plot', action='store_true', help='save output plot as pdf file')
    parser.add_argument('-s', dest='save_data', action='store_true',
                        help='save analysis results to files')
    parser.add_argument('-f', dest='format', default='auto', type=str,
                        help='file format used for saving analysis results (dat, ascii, csv, md, tex, html), defaults to the format found in the configuration file or "dat"')
    parser.add_argument('-o', dest='output_folder', default=".", type=str,
                        help="path where to store results and figures")
    parser.add_argument('-b', dest='show_bestwindow', action='store_true', help='show the cost function of the best window algorithm')
    args = parser.parse_args()

    # set verbosity level from command line:
    verbose = 0
    if args.verbose != None:
        verbose = args.verbose

<<<<<<< HEAD
    plt.rcParams['keymap.quit'] = 'ctrl+w, alt+q, q'

    msg = thunderfish(args.file, args.channel, args.save_csvs, args.save_plot,
=======
    if not args.format in TableData.formats and args.format != 'auto':
        parser.error('invalid file format %s' % args.format)

    msg = thunderfish(args.file, args.channel, args.save_data, args.format, args.save_plot,
>>>>>>> 86a81d55
                      args.output_folder, args.show_bestwindow, cfgfile,
                      args.save_config, verbose=verbose)
    if msg is not None:
        parser.error(msg)


if __name__ == '__main__':
    main()<|MERGE_RESOLUTION|>--- conflicted
+++ resolved
@@ -515,16 +515,12 @@
     if args.verbose != None:
         verbose = args.verbose
 
-<<<<<<< HEAD
     plt.rcParams['keymap.quit'] = 'ctrl+w, alt+q, q'
 
-    msg = thunderfish(args.file, args.channel, args.save_csvs, args.save_plot,
-=======
     if not args.format in TableData.formats and args.format != 'auto':
         parser.error('invalid file format %s' % args.format)
 
     msg = thunderfish(args.file, args.channel, args.save_data, args.format, args.save_plot,
->>>>>>> 86a81d55
                       args.output_folder, args.show_bestwindow, cfgfile,
                       args.save_config, verbose=verbose)
     if msg is not None:
