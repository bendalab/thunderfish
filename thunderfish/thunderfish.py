--- conflicted
+++ resolved
@@ -194,10 +194,8 @@
             print('no fundamental frequencies are consistent in all power spectra')
 
     # detect pulse fish:
-<<<<<<< HEAD
     _, eod_times, eod_peaktimes, zoom_window = extract_pulsefish(data, samplerate, name, verbose=verbose)
-=======
-    _, eod_times, eod_peaktimes, zoom_window = extract_pulsefish(data, samplerate, verbose=verbose-1, plot_level=plot_level)
+
     #eod_times = []
     #eod_peaktimes = []
     #zoom_window = []
@@ -206,7 +204,6 @@
             print('found %2d pulsefish EODs' % len(eod_times))
         else:
             print('no pulsefish EODs found')
->>>>>>> 8868fa24
             
     # analysis results:
     eod_props = []
