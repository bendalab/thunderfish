"""
# thunderfish

Automatically detect and analyze all EOD waveforms in a short recording
and generate a summary plot and data tables.

Run it from the thunderfish development directory as:
python3 -m thunderfish.thunderfish audiofile.wav   or
python -m thunderfish.thunderfish audiofile.wav
"""

import sys
import os
import glob
import argparse
import numpy as np
import matplotlib.pyplot as plt
import matplotlib.ticker as ticker
from matplotlib.transforms import Bbox
from multiprocessing import Pool, freeze_support, cpu_count
from audioio import play, fade
from .version import __version__, __year__
from .configfile import ConfigFile
from .dataloader import load_data
from .bestwindow import add_clip_config, add_best_window_config
from .bestwindow import clip_args, best_window_args
from .bestwindow import find_best_window, plot_best_data
from .checkpulse import check_pulse_width, check_pulse_width_args
from .lizpulses import extract_pulsefish
from .powerspectrum import decibel, plot_decibel_psd, multi_psd
from .powerspectrum import add_multi_psd_config, multi_psd_args
from .harmonics import add_psd_peak_detection_config, add_harmonic_groups_config
from .harmonics import harmonic_groups, harmonic_groups_args, psd_peak_detection_args
from .harmonics import colors_markers, plot_harmonic_groups
from .consistentfishes import consistent_fishes
from .eodanalysis import eod_waveform, analyze_wave, analyze_pulse
from .eodanalysis import plot_eod_recording, plot_pulse_eods, plot_eod_waveform
from .eodanalysis import plot_pulse_spectrum, plot_wave_spectrum
from .eodanalysis import add_eod_analysis_config, eod_waveform_args
from .eodanalysis import analyze_wave_args, analyze_pulse_args
from .eodanalysis import wave_quality, wave_quality_args, add_eod_quality_config
from .eodanalysis import pulse_quality, pulse_quality_args
from .eodanalysis import save_eod_waveform, save_wave_eodfs, save_wave_fish, save_pulse_fish
from .eodanalysis import save_wave_spectrum, save_pulse_spectrum, save_pulse_peaks
from .fakefish import normalize_wavefish, export_wavefish
from .tabledata import TableData, add_write_table_config, write_table_args

import matplotlib
matplotlib.use('TkAgg')

def configuration(config_file, save_config=False, file_name='', verbose=0):
    """
    Assemble, save, and load configuration parameter for thunderfish.

    Parameters
    ----------
    config_file: string
        Name of the configuration file to be loaded.
    save_config: boolean
        If True write the configuration file to the current working directory
        after loading existing configuration files.
    file_name: string
        Data file to be analyzed. Config files will be loaded from this path
        and up to three levels up.
    verbose: int
        Print out information about loaded configuration files
        if greater than zero.

    Returns
    -------
    cfg: ConfigFile
        Configuration parameters.
    """
    cfg = ConfigFile()
    add_multi_psd_config(cfg)
    cfg.add('frequencyThreshold', 1.0, 'Hz',
            'The fundamental frequency of each fish needs to be detected in each power spectrum within this threshold.')
    # TODO: make this threshold dependent on frequency resolution!
    cfg.add('minPSDAverages', 3, '', 'Minimum number of fft averages for estimating the power spectrum.')  # needed by fishfinder
    add_psd_peak_detection_config(cfg)
    add_harmonic_groups_config(cfg)
    add_clip_config(cfg)
    cfg.add('unwrapData', False, '', 'Unwrap scrambled wav-file data.')
    add_best_window_config(cfg, win_size=8.0, w_cv_ampl=10.0)
    add_eod_analysis_config(cfg, min_pulse_win=0.004)
    del cfg['eodSnippetFac']
    del cfg['eodMinSnippet']
    add_eod_quality_config(cfg)
    add_write_table_config(cfg, table_format='csv', unit_style='row',
                           align_columns=True, shrink_width=False)
    
    # load configuration from working directory and data directories:
    cfg.load_files(config_file, file_name, 3, verbose)

    # save configuration:
    if save_config:
        ext = os.path.splitext(config_file)[1]
        if ext != os.extsep + 'cfg':
            print('configuration file name must have .cfg as extension!')
        else:
            print('write configuration to %s ...' % config_file)
            del cfg['fileColumnNumbers']
            del cfg['fileShrinkColumnWidth']
            del cfg['fileMissing']
            del cfg['fileLaTeXLabelCommand']
            del cfg['fileLaTeXMergeStd']
            cfg.dump(config_file)
    return cfg


def detect_eods(data, samplerate, clipped, name, verbose, cfg):
    """ Detect EODs of all fish present in the data.

    Parameters
    ----------
    data: array of floats
        The recording in which to detect EODs.
    samplerate: float
        Sampling rate of the dataset.
    clipped: float
        Fraction of clipped amplitudes.
    name: string
        Name of the recording (e.g. its filename).
    verbose: int
        Print out information about EOD detection if greater than zero.
    cfg: ConfigFile
        Configuration parameters.

    Returns
    -------
    psd_data: list of 2D array
        List of power spectra (frequencies and power) of the analysed data
        for different frequency resolutions.
    wave_eodfs: array
        Frequency and power of fundamental frequency/harmonics of all wave fish.
    wave_indices: array of int
        Indices of wave fish mapping from wave_eodfs to eod_props.
        If negative, then that EOD frequency has no waveform described in eod_props.
    eod_props: list of dict
        Lists of EOD properties as returned by analyze_pulse() and analyze_wave()
        for each waveform in mean_eods.
    mean_eods: list of 2-D arrays with time, mean, sem, and fit.
        Averaged EOD waveforms of pulse and wave fish.
    spec_data: list of 2_D arrays
        For each pulsefish a power spectrum of the single pulse and for
        each wavefish the relative amplitudes and phases of the harmonics.
    peak_data: list of 2_D arrays
        For each pulse fish a list of peak properties
        (index, time, and amplitude), empty array for wave fish.
    power_thresh:  2 D array or None
        Frequency (first column) and power (second column) of threshold
        derived from single pulse spectra to discard false wave fish.
        None if no pulse fish was detected.
    skip_reason: list of string
        Reasons, why an EOD was discarded.
    """
    # detect pulse fish:
    """
    pulse_fish, _, eod_times = check_pulse_width(data, samplerate, verbose=verbose,
                                                 **check_pulse_width_args(cfg))
    eod_times = [eod_times] if pulse_fish else []
    pulse_unreliabilities = [0.0]
    """

    _, eod_times, eod_peaktimes, pulse_unreliabilities = extract_pulsefish(data, samplerate, verbose=verbose)

    # calculate power spectra:
    psd_data = multi_psd(data, samplerate, **multi_psd_args(cfg))
            
    # find the fishes in the different powerspectra:
    h_kwargs = psd_peak_detection_args(cfg)
    h_kwargs.update(harmonic_groups_args(cfg))
    wave_eodfs_list = []
    for i, psd in enumerate(psd_data):
        wave_eodfs = harmonic_groups(psd[:,0], psd[:,1], verbose-1, **h_kwargs)[0]
        if verbose > 0:
            numpsdresolutions = cfg.value('numberPSDResolutions')
            print('fundamental frequencies detected in power spectrum of window %d at resolution %d:'
                  % (i//numpsdresolutions, i%numpsdresolutions))
            if len(wave_eodfs) > 0:
                print('  ' + ' '.join(['%.1f' % freq[0, 0] for freq in wave_eodfs]))
            else:
                print('  none')
        wave_eodfs_list.append(wave_eodfs)
    # filter the different wave_eodfs_list to get a wave_eodfs with consistent fishes:
    wave_eodfs = consistent_fishes(wave_eodfs_list,
                                   df_th=cfg.value('frequencyThreshold'))
    if verbose > 0:
        if len(wave_eodfs) > 0:
            print('fundamental frequencies consistent in all power spectra:')
            print('  ' + ' '.join(['%.1f' % freq[0, 0] for freq in wave_eodfs]))
        else:
            print('no fundamental frequencies are consistent in all power spectra')

    # analysis results:
    eod_props = []
    mean_eods = []
    spec_data = []
    peak_data = []
    power_thresh = None
    skip_reason = []
    
    # analyse eod waveform of pulse-fish:
    max_eods = cfg.value('eodMaxEODs')
    minfres = cfg.value('frequencyResolution')
<<<<<<< HEAD
    for k, (eod_ts, eod_pts, unreliability) in enumerate(zip(eod_times, eod_peaktimes, pulse_unreliabilities)):
=======
    for eod_ts, unreliability in zip(eod_times, pulse_unreliabilities):
>>>>>>> 20ecd5f9
        mean_eod, eod_times0 = \
            eod_waveform(data, samplerate, eod_ts,
                         win_fac=0.8, min_win=cfg.value('eodMinPulseSnippet'),
                         **eod_waveform_args(cfg))
        mean_eod, props, peaks, power = analyze_pulse(mean_eod, eod_times0,
                                                      freq_resolution=minfres,
                                                      **analyze_pulse_args(cfg))
        # XXX make this a config parameter!
        unrel_thresh = 0.2
        if unreliability > unrel_thresh:
            if verbose > 0:
                print('skip %6.1fHz pulse fish: unreliability %.2f larger than %.2f' %
                      (props['EODf'], unreliability, unrel_thresh))
            continue

        props['peaktimes'] = eod_pts
        props['index'] = len(eod_props)
        props['clipped'] = clipped

        p_thresh = 5.0*props['EODf']**2.0 * power[:,1]
        if power_thresh is None:
            power_thresh = np.zeros(power.shape)
            power_thresh[:,0] = power[:,0]
            power_thresh[:,1] = p_thresh
        else:
            p_thresh = np.interp(power_thresh[:,0], power[:,0], p_thresh)
            power_thresh[:,1] = np.max(np.vstack((power_thresh[:,1].T, p_thresh)), axis=0)
            
        # add good waveforms only:
        skips, msg = pulse_quality(0, clipped, props['rmssem'],
                                   **pulse_quality_args(cfg))
        if len(skips) == 0:
            eod_props.append(props)
            mean_eods.append(mean_eod)
            spec_data.append(power)
            peak_data.append(peaks)
            if verbose > 0:
                print('take %6.1fHz pulse fish: %s' % (props['EODf'], msg))
        else:
            skip_reason += ['%.1fHz pulse fish %s' % (props['EODf'], skips)]
            if verbose > 0:
                print('skip %6.1fHz pulse fish: %s (%s)' %
                      (props['EODf'], skips, msg))

    # remove wavefish below pulse fish power:
    if power_thresh is not None:
        n = len(wave_eodfs)
        maxh = 6
        df = power_thresh[1,0] - power_thresh[0,0]
        for k, fish in enumerate(reversed(wave_eodfs)):
            hfrac = float(np.sum(fish[:maxh,1] < power_thresh[np.array(fish[:maxh,0]//df, dtype=int),1]))/float(len(fish[:maxh,1]))
            # XXX make this fraction a config parameter!
            if hfrac >= 0.3:
                wave_eodfs.pop(n-1-k)
                if verbose > 0:
                    print('skip %6.1fHz wave  fish: %.0f%% of the harmonics are below pulsefish threshold' % (fish[0,0], 100.0*hfrac))        

    # analyse EOD waveform of all wavefish:
    powers = np.array([np.sum(fish[:, 1]) for fish in wave_eodfs])
    wave_indices = np.zeros(len(wave_eodfs), dtype=np.int)
    for k, idx in enumerate(np.argsort(-powers)):
        fish = wave_eodfs[idx]
        eod_times = np.arange(0.0, len(data)/samplerate, 1.0/fish[0,0])
        mean_eod, eod_times = \
            eod_waveform(data, samplerate, eod_times, win_fac=3.0, min_win=0.0,
                         **eod_waveform_args(cfg))
        mean_eod, props, sdata, error_str = \
            analyze_wave(mean_eod, fish, **analyze_wave_args(cfg))
        if error_str:
            print(name + ': ' + error_str)
        props['n'] = len(eod_times)
        props['index'] = len(eod_props)
        props['clipped'] = clipped if k == 0 else 0.0
        # add good waveforms only:
        skips, msg = wave_quality(k, clipped, props['rmssem'],
                                  props['rmserror'], props['power'],
                                  sdata[1:,3], **wave_quality_args(cfg))
        if len(skips) == 0:
            wave_indices[idx] = props['index']
            eod_props.append(props)
            mean_eods.append(mean_eod)
            spec_data.append(sdata)
            peak_data.append([])
            if verbose > 0:
                print('take %6.1fHz wave  fish: %s' % (props['EODf'], msg))
        else:
            wave_indices[idx] = -1
            skip_reason += ['%.1fHz wave fish %s' % (props['EODf'], skips)]
            if verbose > 0:
                print('skip %6.1fHz wave  fish: %s (%s)' %
                      (props['EODf'], skips, msg))
    return (psd_data, wave_eodfs, wave_indices, eod_props, mean_eods,
            spec_data, peak_data, power_thresh, skip_reason)


def remove_eod_files(output_basename, verbose, cfg):
    """ Remove all files from previous runs of thunderfish
    """
    ff = cfg.value('fileFormat')
    if ff == 'py':
        fext = 'py'
    else:
        fext = TableData.extensions[cfg.value('fileFormat')]
    # remove all files from previous runs of thunderfish:
    for fn in glob.glob('%s*.%s' % (output_basename, fext)):
        os.remove(fn)
        if verbose > 0:
            print('removed file %s' % fn)

            
def save_eods(output_basename, eod_props, mean_eods, spec_data, peak_data,
              wave_eodfs, wave_indices, unit, verbose, cfg):
    """ Save analysis results of all EODs to files.
    """
    if write_table_args(cfg)['table_format'] == 'py':
        with open(output_basename+'.py', 'w') as f:
            name = os.path.basename(output_basename)
            for k, sdata in enumerate(spec_data):
                # save wave fish only:
                if len(sdata)>0 and sdata.shape[1] > 2:
                    fish = dict(amplitudes=sdata[:,3], phases=sdata[:,5])
                    fish = normalize_wavefish(fish)
                    export_wavefish(fish, name+'-%d_harmonics' % k, f)
    else:
        # all wave fish in wave_eodfs:
        if len(wave_eodfs) > 0:
            fp = save_wave_eodfs(wave_eodfs, wave_indices, output_basename,
                                 **write_table_args(cfg))
            if verbose > 0:
                print('wrote file %s' % fp)
        # all wave and pulse fish:
        for i, (mean_eod, sdata, pdata) in enumerate(zip(mean_eods, spec_data, peak_data)):
            fp = save_eod_waveform(mean_eod, unit, i, output_basename,
                                   **write_table_args(cfg))
            if verbose > 0:
                print('wrote file %s' % fp)
            # power spectrum:
            if len(sdata)>0:
                if sdata.shape[1] == 2:
                    fp = save_pulse_spectrum(sdata, unit, i, output_basename,
                                             **write_table_args(cfg))
                else:
                    fp = save_wave_spectrum(sdata, unit, i, output_basename,
                                            **write_table_args(cfg))
                if verbose > 0:
                    print('wrote file %s' % fp)
            # peaks:
            fp = save_pulse_peaks(pdata, unit, i, output_basename,
                                  **write_table_args(cfg))
            if verbose > 0 and fp is not None:
                print('wrote file %s' % fp)
        # wave fish properties:
        fp = save_wave_fish(eod_props, unit, output_basename,
                            **write_table_args(cfg))
        if verbose > 0 and fp:
            print('wrote file %s' % fp)
        # pulse fish properties:
        fp = save_pulse_fish(eod_props, unit, output_basename,
                             **write_table_args(cfg))
        if verbose > 0 and fp:
            print('wrote file %s' % fp)

                            
def plot_eods(base_name, raw_data, samplerate, idx0, idx1,
              clipped, wave_eodfs, mean_eods, eod_props, peak_data, spec_data,
              indices, unit, psd_data, power_thresh, label_power,
              max_freq=3000.0, interactive=True):
    """
    Creates an output plot for the Thunderfish program.

    This output contains the raw trace where the analysis window is
    marked, the power-spectrum of this analysis window where the
    detected fish are marked, a mean EOD plot, a histogram of the inter
    EOD interval and further information about the recording that is
    analysed.

    Parameters
    ----------
    base_name: string
        Basename of audio_file.
    raw_data: array
        Dataset.
    samplerate: float
        Sampling rate of the dataset.
    idx0: float
        Index of the beginning of the analysis window in the dataset.
    idx1: float
        Index of the end of the analysis window in the dataset.
    clipped: float
        Fraction of clipped amplitudes.
    wave_eodfs: array
        Frequency and power of fundamental frequency/harmonics of several fish.
    mean_eods: list of 2-D arrays with time, mean and std.
        Mean trace for the mean EOD plot.
    eod_props: list of dict
        Properties for each waveform in mean_eods.
    peak_data: list of 2_D arrays
        For each pulsefish a list of peak properties
        (index, time, and amplitude).
    spec_data: list of 2_D arrays
        For each pulsefish a power spectrum of the single pulse and for
        each wavefish the relative amplitudes and phases of the harmonics.
    indices: list of int or None
        Indices of the fish in eod_props to be plotted.
        If None try to plot all.
    unit: string
        Unit of the trace and the mean EOD.
    psd_data: array
        Power spectrum of the analysed data for different frequency resolutions.
    power_thresh:  2 D array or None
        Frequency (first column) and power (second column) of threshold
        derived from single pulse spectra to discard false wave fish.
    label_power: boolean
        If `True` put the power in decibel in addition to the frequency
        into the legend.
    interactive: bool
        If True install some keyboard interaction.

    Returns
    -------
    fig: plt.figure
        Figure with the plots.
    """

    def keypress(event):
        if event.key in 'pP':
            if idx1 > idx0:
                playdata = 1.0 * raw_data[idx0:idx1]
            else:
                playdata = 1.0 * raw_data[:]
            fade(playdata, samplerate, 0.1)
            play(playdata, samplerate, blocking=False)

    def recording_format_coord(x, y):
        return 'recording: x=%.3f s, y=%.3f' % (x, y)

    def recordingzoom_format_coord(x, y):
        return 'recording zoom-in: x=%.3f s, y=%.3f' % (x, y)
            
    def psd_format_coord(x, y):
        return 'power spectrum: x=%.1f Hz, y=%.1f dB' % (x, y)

    def meaneod_format_coord(x, y):
        return 'mean EOD waveform: x=%.2f ms, y=%.3f' % (x, y)

    def ampl_format_coord(x, y):
        return u'amplitude spectrum: x=%.0f, y=%.2f' % (x, y)

    def phase_format_coord(x, y):
        return u'phase spectrum: x=%.0f, y=%.2f \u03c0' % (x, y/np.pi)
            
    def pulsepsd_format_coord(x, y):
        return 'single pulse power spectrum: x=%.1f Hz, y=%.1f dB' % (x, y)

    fig = plt.figure(facecolor='white', figsize=(14., 10.))
    if interactive:
        fig.canvas.mpl_connect('key_press_event', keypress)
    ax1 = fig.add_axes([0.02, 0.9, 0.96, 0.1])   # title
    ax2 = fig.add_axes([0.075, 0.06, 0.9, 0.09]) # whole trace
    ax3 = fig.add_axes([0.075, 0.6, 0.7, 0.3])   # psd
    ax4 = fig.add_axes([0.075, 0.2, 0.4, 0.3])   # mean eod 1
    ax5 = fig.add_axes([0.575, 0.2, 0.4, 0.3])   # pulse/amplitude spectrum or mean eod 2
    ax6 = fig.add_axes([0.075, 0.2, 0.4, 0.14])  # mean eod 3
    ax7 = fig.add_axes([0.575, 0.2, 0.4, 0.14])  # phase spectrum or mean eod 4
    ax8 = fig.add_axes([0.075, 0.6, 0.4, 0.3])   # recording zoom-in
    
    # plot title:
    ax1.text(0.0, .64, base_name, fontsize=22)
        
    ax1.text(1.0, .72, 'thunderfish by Benda-Lab', fontsize=16, ha='right')
    ax1.text(1.0, .45, 'Version %s' % __version__, fontsize=16, ha='right')
    ax1.set_frame_on(False)
    ax1.set_axis_off()
    ax1.set_navigate(False)

    # count number of fish types to be plotted:
    if indices is None:
        indices = list(range(len(eod_props)))
    indices = np.array(indices, dtype=np.int)
    nwave = 0
    npulse = 0
    for idx in indices:
        if eod_props[idx]['type'] == 'pulse':
            npulse += 1
        elif eod_props[idx]['type'] == 'wave':
            nwave += 1
    
    ############

    # plot trace
    plot_best_data(ax2, raw_data, samplerate, unit, idx0, idx1, clipped)
    ax2.format_coord = recording_format_coord
    
    ############

    colors, markers = colors_markers()
    
    # plot psd
    if len(wave_eodfs) > 0 or len(eod_props) == 0:
        if power_thresh is not None:
            ax3.plot(power_thresh[:,0], decibel(power_thresh[:,1]), '#CCCCCC', lw=1)
        if len(wave_eodfs) > 0:
            if len(wave_eodfs) == 1:
                title = None
                bbox = (1.0, 1.0)
                loc = 'upper right'
                legend_rows = 2
            else:
                title = '%d EOD frequencies' % len(wave_eodfs)
                bbox = (1.0, 1.1)
                loc = 'upper left'
                legend_rows = 12
            plot_harmonic_groups(ax3, wave_eodfs, max_freq=max_freq, max_groups=0,
                                 sort_by_freq=True, label_power=label_power,
                                 colors=colors, markers=markers,
                                 legend_rows=legend_rows, frameon=False,
                                 bbox_to_anchor=bbox, loc=loc, title=title)
        plot_decibel_psd(ax3, psd_data[0][:,0], psd_data[0][:,1], max_freq=max_freq,
                         color='blue')
        ax3.yaxis.set_major_locator(ticker.MaxNLocator(6))
        if len(wave_eodfs) == 1:
            ax3.get_legend().set_visible(False)
            label = '%6.1f Hz' % wave_eodfs[0][0, 0]
            ax3.set_title('Powerspectrum: %s' % label, y=1.05, fontsize=14)
        else:
            ax3.set_title('Powerspectrum', y=1.05, fontsize=14)
        ax3.format_coord = psd_format_coord
    else:
        ax3.set_visible(False)        
        ax8.set_position([0.075, 0.6, 0.9, 0.3])
    
    ############

    # plot recording
    if len(wave_eodfs) <= 2 and len(eod_props) > 0:
        ax3.set_position([0.575, 0.6, 0.4, 0.3])
        width = 0.1
        if len(indices) > 0:
            if eod_props[indices[0]]['type'] == 'wave':
                width = 5.0/eod_props[indices[0]]['EODf']
            else:
                if len(wave_eodfs) > 0:
                    width = 3.0/eod_props[indices[0]]['EODf']
                else:
                    width = 10.0/eod_props[indices[0]]['EODf']
        width = (1+width//0.005)*0.005
        plot_eod_recording(ax8, raw_data[idx0:idx1], samplerate, width, unit,
                           idx0/samplerate)
        plot_pulse_eods(ax8, raw_data[idx0:idx1], samplerate, eod_props, idx0/samplerate,
                        colors=colors[3:], markers=markers[3:])
        ax8.set_title('Recording', fontsize=14, y=1.05)
        ax8.format_coord = recordingzoom_format_coord
    else:
        ax8.set_visible(False)        

    ##########

    # sort indices by p-p amplitude:
    pp_ampls = [eod_props[idx]['p-p-amplitude'] for idx in indices]
    pp_indices = np.argsort(pp_ampls)[::-1]
    usedax = [False, False, False, False]
    eodaxes = [ax4, ax5, ax6, ax7]
    if len(indices) > 2:
        ax4.set_position([0.075, 0.39, 0.4, 0.13])
        ax5.set_position([0.575, 0.39, 0.4, 0.13])
        ax6.set_position([0.075, 0.2, 0.4, 0.13])
        ax7.set_position([0.575, 0.2, 0.4, 0.13])
        ty = 1.1
        ny = 4
    else:
        ty = 1.08
        ny = 6

    # plot mean EOD
    for k, (axeod, idx) in enumerate(zip(eodaxes, indices[pp_indices])):
        mean_eod = mean_eods[idx]
        props = eod_props[idx]
        peaks = peak_data[idx]
        usedax[k] = True
        axeod.text(-0.1, ty, '{EODf:.1f} Hz {type} fish'.format(**props),
                   transform = axeod.transAxes, fontsize=14)
        axeod.text(0.5, ty, 'Averaged EOD',
                   transform = axeod.transAxes, fontsize=14, ha='center')
        if len(unit) == 0 or unit == 'a.u.':
            unit = ''
        tau = props['tau'] if 'tau' in props else None
        plot_eod_waveform(axeod, mean_eod, peaks, unit, tau=tau)
        props['unit'] = unit
        props['eods'] = 'EODs' if props['n'] > 1 else 'EOD'
        label = 'p-p amplitude = {p-p-amplitude:.3g} {unit}\nn = {n} {eods}\n'.format(**props)
        if props['flipped']:
            label += 'flipped\n'
        if -mean_eod[0,0] < 0.6*mean_eod[-1,0]:
            axeod.text(0.97, 0.97, label, transform = axeod.transAxes,
                       va='top', ha='right')
        else:
            axeod.text(0.03, 0.97, label, transform = axeod.transAxes, va='top')
        axeod.yaxis.set_major_locator(ticker.MaxNLocator(ny))
        if props['type'] == 'wave':
            lim = 750.0/props['EODf']
            axeod.set_xlim([-lim, +lim])
        if len(indices) > 2 and k < 2:
            axeod.set_xlabel('')
        axeod.format_coord = meaneod_format_coord
            

    ################

    # plot spectra:
    if len(indices) == 1:
        usedax[1] = True
        if  eod_props[indices[0]]['type'] == 'pulse':
            plot_pulse_spectrum(ax5, spec_data[indices[0]], eod_props[indices[0]])
            ax5.set_title('Single pulse spectrum', fontsize=14, y=1.05)
            ax5.format_coord = pulsepsd_format_coord
        else:
            usedax[3] = True
            ax5.set_position([0.575, 0.36, 0.4, 0.14])
            plot_wave_spectrum(ax5, ax7, spec_data[indices[0]], eod_props[indices[0]],
                               unit)
            ax5.set_title('Amplitude and phase spectrum', fontsize=14, y=1.05)
            ax5.set_xticklabels([])
            ax5.yaxis.set_major_locator(ticker.MaxNLocator(4))
            ax5.format_coord = ampl_format_coord
            ax7.format_coord = phase_format_coord

    ################

    # plot data trace in case no fish was found:
    if not usedax[0]:
        ax3.set_position([0.075, 0.6, 0.9, 0.3])   # enlarge psd
        ax4.set_position([0.075, 0.2, 0.9, 0.3])
        rdata = raw_data[idx0:idx1] if idx1 > idx0 else raw_data
        plot_eod_recording(ax4, rdata, samplerate, 0.1, unit, idx0/samplerate)
        ax4.set_title('Recording', fontsize=14, y=1.05)
        ax4.format_coord = recordingzoom_format_coord
        usedax[0] = True

    # hide unused axes:
    for used, ax in zip(usedax, eodaxes):
        if not used:
            ax.set_visible(False)
            
    # cosmetics
    for ax in [ax2, ax3, ax4, ax5, ax6, ax7, ax8]:
        ax.spines['top'].set_visible(False)
        ax.spines['right'].set_visible(False)
        ax.get_xaxis().tick_bottom()
        ax.get_yaxis().tick_left()

    # remove invisible axes:
    for ax in [ax3, ax6, ax7, ax8]:
        if not ax.get_visible():
            ax.set_position([0.99, 0.99, 0.01, 0.01])
            ax.set_navigate(False)
        
    return fig


def thunderfish(filename, cfg, channel=0, save_data=False, save_plot=False,
                save_subplots=False, output_folder='.', keep_path=False,
                show_bestwindow=False, verbose=0):
    # check data file:
    if len(filename) == 0:
        return 'you need to specify a file containing some data'

    # file names:
    fn = filename if keep_path else os.path.basename(filename)
    outfilename = os.path.splitext(fn)[0]

    # check channel:
    if channel < 0:
        return '%s: invalid channel %d' % (filename, channel)

    # load data:
    try:
        raw_data, samplerate, unit = load_data(filename, channel,
                                               verbose=verbose)
    except IOError as e:
        return '%s: failed to open file: %s' % (filename, str(e))
    if len(raw_data) <= 1:
        return '%s: empty data file' % filename

    # best_window:
    data, idx0, idx1, clipped = find_best_window(raw_data, samplerate, cfg,
                                                 show_bestwindow)
    if show_bestwindow:
        return None
    found_bestwindow = idx1 > 0
    if not found_bestwindow:
        print(filename + ': not enough data for requested best window length. You may want to adjust the bestWindowSize parameter in the configuration file.')

    # detect EODs in the data:
    psd_data, wave_eodfs, wave_indices, eod_props, \
    mean_eods, spec_data, peak_data, power_thresh, skip_reason = \
      detect_eods(data, samplerate, clipped, filename, verbose, cfg)
    if not found_bestwindow:
        wave_eodfs = []
        wave_indices = []
        eod_props = []
        mean_eods = []

    # warning message in case no fish has been found:
    if found_bestwindow and not eod_props :
        msg = ', '.join(skip_reason)
        if msg:
            print(filename + ': no fish found: %s' % msg)
        else:
            print(filename + ': no fish found.')

    # save results to files:
    output_basename = os.path.join(output_folder, outfilename)
    if save_data:
        remove_eod_files(output_basename, verbose, cfg)
        if found_bestwindow:
            if keep_path:
                outpath = os.path.dirname(output_basename)
                if not os.path.exists(outpath):
                    if verbose > 0:
                        print('mkdir %s' % outpath)
                    os.makedirs(outpath)
            save_eods(output_basename, eod_props, mean_eods, spec_data, peak_data,
                      wave_eodfs, wave_indices, unit, verbose, cfg)

    if save_plot or not save_data:
        fig = plot_eods(outfilename, raw_data, samplerate, idx0, idx1, clipped,
                        wave_eodfs, mean_eods, eod_props, peak_data, spec_data,
                        None, unit, psd_data, power_thresh, True, 3000.0,
                        interactive=not save_data)
        if save_plot:
            # save figure as pdf:
            fig.savefig(output_basename + '.pdf')
            if save_subplots:
                # make figures and call plot functions on them individually
                print('sorry, saving subplots separately is not implemented yet!')
            plt.close()
        elif not save_data:
            fig.canvas.set_window_title('thunderfish')
            plt.show()


pool_args = None

def run_thunderfish(file):
    """
    Helper function for mutlithreading Pool().map().
    """
    verbose = pool_args[-1]+1
    if verbose > 0:
        if verbose > 1:
            print('='*60)
        print('analyze recording %s ...' % file)
    msg = thunderfish(file, *pool_args)
    if msg:
        print(msg)


def main():
    # config file name:
    cfgfile = __package__ + '.cfg'

    # command line arguments:
    parser = argparse.ArgumentParser(add_help=False,
        description='Analyze EOD waveforms of weakly electric fish.',
        epilog='version %s by Benda-Lab (2015-%s)' % (__version__, __year__))
    parser.add_argument('-h', '--help', action='store_true',
                        help='show this help message and exit')
    parser.add_argument('--version', action='version', version=__version__)
    parser.add_argument('-v', action='count', dest='verbose',
                        help='verbosity level. Increase by specifying -v multiple times, or like -vvv')
    parser.add_argument('-c', dest='save_config', action='store_true',
                        help='save configuration to file {0} after reading all configuration files'.format(cfgfile))
    parser.add_argument('--channel', default=0, type=int,
                        help='channel to be analyzed (defaults to first channel)')
    parser.add_argument('-j', dest='jobs', nargs='?', type=int, default=None, const=0,
                        help='number of jobs run in parallel. Without argument use all CPU cores.')
    parser.add_argument('-s', dest='save_data', action='store_true',
                        help='save analysis results to files')
    parser.add_argument('-f', dest='format', default='auto', type=str,
                        choices=TableData.formats + ['py'],
                        help='file format used for saving analysis results, defaults to the format specified in the configuration file or "dat"')
    parser.add_argument('-p', dest='save_plot', action='store_true',
                        help='save output plot as pdf file')
    parser.add_argument('-P', dest='save_subplots', action='store_true',
                        help='save subplots as separate pdf files')
    parser.add_argument('-o', dest='outpath', default='.', type=str,
                        help='path where to store results and figures (defaults to current working directory)')
    parser.add_argument('-k', dest='keep_path', action='store_true',
                        help='keep path of input file when saving analysis files, i.e. append path of input file to OUTPATH')
    parser.add_argument('-b', dest='show_bestwindow', action='store_true',
                        help='show the cost function of the best window algorithm')
    parser.add_argument('file', nargs='*', default='', type=str,
                        help='name of a file with time series data of an EOD recording')
    args = parser.parse_args()

    # help:
    if args.help:
        parser.print_help()
        print('')
        print('examples:')
        print('- analyze the single file data.wav interactively:')
        print('  > thunderfish data.wav')
        print('- automatically analyze all wav files in the current working directory and save analysis results and plot to files:')
        print('  > thunderfish -s -p *.wav')
        print('- analyze all wav files in the river1/ directory, use all CPUs, and write files directly to "results/":')
        print('  > thunderfish -j -s -p -o results/ river1/*.wav')
        print('- analyze all wav files in the river1/ directory and write files to "results/river1/":')
        print('  > thunderfish -s -p -o results/ -k river1/*.wav')
        print('- write configuration file:')
        print('  > thunderfish -c')
        parser.exit()

    # set verbosity level from command line:
    verbose = 0
    if args.verbose != None:
        verbose = args.verbose

    # interactive plot:
    plt.rcParams['keymap.quit'] = 'ctrl+w, alt+q, q'

    if args.save_config:
        # save configuration:
        file_name = args.file[0] if len(args.file) else ''
        configuration(cfgfile, args.save_config, file_name, verbose)
        exit()
    elif len(args.file) == 0:
        parser.error('you need to specify at least one file for the analysis')

    # analyze data files:
    cfg = configuration(cfgfile, False, args.file[0], verbose-1)
    if args.format != 'auto':
        cfg.set('fileFormat', args.format)
    # save plots:
    if args.save_subplots:
        args.save_plot = True
    # create output folder:
    if args.save_data or args.save_plot:
        if not os.path.exists(args.outpath):
            if verbose > 1:
                print('mkdir %s' % args.outpath)
            os.makedirs(args.outpath)
    # run on pool:
    global pool_args
    pool_args = (cfg, args.channel, args.save_data,
                 args.save_plot, args.save_subplots, args.outpath, args.keep_path,
                 args.show_bestwindow, verbose-1)
    if args.jobs is not None and (args.save_data or args.save_plot) and len(args.file) > 1:
        cpus = cpu_count() if args.jobs == 0 else args.jobs
        if verbose > 1:
            print('run on %d cpus' % cpus)
        p = Pool(cpus)
        p.map(run_thunderfish, args.file)
    else:
        list(map(run_thunderfish, args.file))


if __name__ == '__main__':
    freeze_support()  # needed by multiprocessing for some weired windows stuff
    main()<|MERGE_RESOLUTION|>--- conflicted
+++ resolved
@@ -203,11 +203,9 @@
     # analyse eod waveform of pulse-fish:
     max_eods = cfg.value('eodMaxEODs')
     minfres = cfg.value('frequencyResolution')
-<<<<<<< HEAD
+
     for k, (eod_ts, eod_pts, unreliability) in enumerate(zip(eod_times, eod_peaktimes, pulse_unreliabilities)):
-=======
-    for eod_ts, unreliability in zip(eod_times, pulse_unreliabilities):
->>>>>>> 20ecd5f9
+
         mean_eod, eod_times0 = \
             eod_waveform(data, samplerate, eod_ts,
                          win_fac=0.8, min_win=cfg.value('eodMinPulseSnippet'),
