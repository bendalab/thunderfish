"""
# thunderfish

Automatically detect and analyze all EOD waveforms in a short recording
and generate a summary plot and data tables.

Run it from the thunderfish development directory as:
python3 -m thunderfish.thunderfish audiofile.wav   or
python -m thunderfish.thunderfish audiofile.wav
"""

import sys
import os
import glob
import argparse
import numpy as np
import matplotlib.pyplot as plt
import matplotlib.gridspec as gridspec
import matplotlib.ticker as ticker
import matplotlib.lines as ml
from matplotlib.transforms import Bbox
from matplotlib.backends.backend_pdf import PdfPages
from multiprocessing import Pool, freeze_support, cpu_count
from audioio import play, fade
from .version import __version__, __year__
from .configfile import ConfigFile
from .dataloader import load_data
from .bestwindow import add_clip_config, add_best_window_config
from .bestwindow import clip_args, best_window_args
from .bestwindow import find_best_window, plot_best_data
from .checkpulse import check_pulse, add_check_pulse_config, check_pulse_args
from .lizpulses import extract_pulsefish
from .powerspectrum import decibel, plot_decibel_psd, multi_psd
from .powerspectrum import add_multi_psd_config, multi_psd_args
from .harmonics import add_psd_peak_detection_config, add_harmonic_groups_config
from .harmonics import harmonic_groups, harmonic_groups_args, psd_peak_detection_args
from .harmonics import colors_markers, plot_harmonic_groups
from .consistentfishes import consistent_fishes
from .eodanalysis import eod_waveform, analyze_wave, analyze_pulse
from .eodanalysis import plot_eod_recording, plot_pulse_eods, plot_eod_waveform
from .eodanalysis import plot_pulse_spectrum, plot_wave_spectrum
from .eodanalysis import add_eod_analysis_config, eod_waveform_args
from .eodanalysis import analyze_wave_args, analyze_pulse_args
from .eodanalysis import wave_quality, wave_quality_args, add_eod_quality_config
from .eodanalysis import pulse_quality, pulse_quality_args
from .eodanalysis import save_eod_waveform, save_wave_eodfs, save_wave_fish, save_pulse_fish
from .eodanalysis import save_wave_spectrum, save_pulse_spectrum, save_pulse_peaks
from .fakefish import normalize_wavefish, export_wavefish
from .tabledata import TableData, add_write_table_config, write_table_args

import matplotlib
matplotlib.use('TkAgg')

def configuration(config_file, save_config=False, file_name='', verbose=0):
    """
    Assemble, save, and load configuration parameter for thunderfish.

    Parameters
    ----------
    config_file: string
        Name of the configuration file to be loaded.
    save_config: boolean
        If True write the configuration file to the current working directory
        after loading existing configuration files.
    file_name: string
        Data file to be analyzed. Config files will be loaded from this path
        and up to three levels up.
    verbose: int
        Print out information about loaded configuration files
        if greater than zero.

    Returns
    -------
    cfg: ConfigFile
        Configuration parameters.
    """
    cfg = ConfigFile()
    add_multi_psd_config(cfg)
    cfg.add('frequencyThreshold', 1.0, 'Hz',
            'The fundamental frequency of each fish needs to be detected in each power spectrum within this threshold.')
    # TODO: make this threshold dependent on frequency resolution!
    cfg.add('minPSDAverages', 3, '', 'Minimum number of fft averages for estimating the power spectrum.')  # needed by fishfinder
    add_psd_peak_detection_config(cfg)
    add_harmonic_groups_config(cfg)
    add_clip_config(cfg)
    cfg.add('unwrapData', False, '', 'Unwrap scrambled wav-file data.')
    add_best_window_config(cfg, win_size=8.0, w_cv_ampl=10.0)
    add_check_pulse_config(cfg)
    add_eod_analysis_config(cfg, min_pulse_win=0.004)
    del cfg['eodSnippetFac']
    del cfg['eodMinSnippet']
    del cfg['eodMinSem']
    add_eod_quality_config(cfg)
    add_write_table_config(cfg, table_format='csv', unit_style='row',
                           align_columns=True, shrink_width=False)
    
    # load configuration from working directory and data directories:
    cfg.load_files(config_file, file_name, 3, verbose)

    # save configuration:
    if save_config:
        ext = os.path.splitext(config_file)[1]
        if ext != os.extsep + 'cfg':
            print('configuration file name must have .cfg as extension!')
        else:
            print('write configuration to %s ...' % config_file)
            del cfg['fileColumnNumbers']
            del cfg['fileShrinkColumnWidth']
            del cfg['fileMissing']
            del cfg['fileLaTeXLabelCommand']
            del cfg['fileLaTeXMergeStd']
            cfg.dump(config_file)
    return cfg


def detect_eods(data, samplerate, clipped, name, verbose, cfg):
    """ Detect EODs of all fish present in the data.

    Parameters
    ----------
    data: array of floats
        The recording in which to detect EODs.
    samplerate: float
        Sampling rate of the dataset.
    clipped: float
        Fraction of clipped amplitudes.
    name: string
        Name of the recording (e.g. its filename).
    verbose: int
        Print out information about EOD detection if greater than zero.
    cfg: ConfigFile
        Configuration parameters.

    Returns
    -------
    psd_data: list of 2D array
        List of power spectra (frequencies and power) of the analysed data
        for different frequency resolutions.
    wave_eodfs: array
        Frequency and power of fundamental frequency/harmonics of all wave fish.
    wave_indices: array of int
        Indices of wave fish mapping from wave_eodfs to eod_props.
        If negative, then that EOD frequency has no waveform described in eod_props.
    eod_props: list of dict
        Lists of EOD properties as returned by analyze_pulse() and analyze_wave()
        for each waveform in mean_eods.
    mean_eods: list of 2-D arrays with time, mean, sem, and fit.
        Averaged EOD waveforms of pulse and wave fish.
    spec_data: list of 2_D arrays
        For each pulsefish a power spectrum of the single pulse and for
        each wavefish the relative amplitudes and phases of the harmonics.
    peak_data: list of 2_D arrays
        For each pulse fish a list of peak properties
        (index, time, and amplitude), empty array for wave fish.
    power_thresh:  2 D array or None
        Frequency (first column) and power (second column) of threshold
        derived from single pulse spectra to discard false wave fish.
        None if no pulse fish was detected.
    skip_reason: list of string
        Reasons, why an EOD was discarded.
    """
    # detect pulse fish:
    """
    pulse_fish, _, eod_times = check_pulse_width(data, samplerate, verbose=verbose,
                                                 **check_pulse_args(cfg))
    eod_times = [eod_times] if pulse_fish else []
    eod_peaktimes = eod_times
    pulse_unreliabilities = [0.0]
    zoom_window = [0.0, len(data)/samplerate]
    """
    _, eod_times, eod_peaktimes, pulse_unreliabilities, zoom_window = extract_pulsefish(data, samplerate, verbose=verbose)

    # check pulse fish:
    for k in reversed(range(len(eod_times))):
        # average waveform on long window:
        mean_eod, _ = eod_waveform(data, samplerate, eod_times[k], win_fac=0.0, min_win=0.05)
        pulse_fish, ratio = check_pulse(mean_eod[:,1], mean_eod[:,2], samplerate,
                                        verbose=verbose-1, **check_pulse_args(cfg))
        if not pulse_fish:
            if verbose > 0:
                print('skip %6.1fHz pulse fish: peak-trough ratio %.2f LARGER than %.2f' %
                      (1.0/np.median(np.diff(eod_times[k])), ratio,
                       cfg.value('pulseWidthThresholdRatio')))
            eod_times.pop(k)
            eod_peaktimes.pop(k)
            pulse_unreliabilities.pop(k)
        else:
            if verbose > 0:
                print('take %6.1fHz pulse fish: peak-trough ratio %.2f smaller than %.2f' %
                      (1.0/np.median(np.diff(eod_times[k])), ratio, 0.1))
        plt.plot(mean_eod[:,0], mean_eod[:,1])
        plt.plot(mean_eod[:,0], mean_eod[:,2])
        plt.show()
            
        """
        # XXX make this a config parameter! it is already there: 'pulseWidthThresholdRatio'
        unrel_thresh = 0.2
        if pulse_unreliabilities[k] > unrel_thresh:
            eod_times.pop(k)
            eod_peaktimes.pop(k)
            pulse_unreliabilities.pop(k)
            if verbose > 0:
                print('skip %6.1fHz pulse fish: oeak-trough ratio %.2f larger than %.2f' %
                      (1.0/np.median(np.diff(eod_times[k])), pulse_unreliabilities[k],
                       unrel_thresh))
        """
            
    # detect wave fish:
    psd_data = multi_psd(data, samplerate, **multi_psd_args(cfg))
    h_kwargs = psd_peak_detection_args(cfg)
    h_kwargs.update(harmonic_groups_args(cfg))
    wave_eodfs_list = []
    for i, psd in enumerate(psd_data):
        wave_eodfs = harmonic_groups(psd[:,0], psd[:,1], verbose-1, **h_kwargs)[0]
        if verbose > 0 and len(psd_data) > 1:
            numpsdresolutions = cfg.value('numberPSDResolutions')
            print('fundamental frequencies detected in power spectrum of window %d at resolution %d:'
                  % (i//numpsdresolutions, i%numpsdresolutions))
            if len(wave_eodfs) > 0:
                print('  ' + ' '.join(['%.1f' % freq[0, 0] for freq in wave_eodfs]))
            else:
                print('  none')
        wave_eodfs_list.append(wave_eodfs)
    # filter the different wave_eodfs_list to get a wave_eodfs with consistent fishes:
    wave_eodfs = consistent_fishes(wave_eodfs_list,
                                   df_th=cfg.value('frequencyThreshold'))
    if verbose > 0:
        if len(wave_eodfs) > 0:
            print('fundamental frequencies consistent in all power spectra:')
            print('  ' + ' '.join(['%.1f' % freq[0, 0] for freq in wave_eodfs]))
        else:
            print('no fundamental frequencies are consistent in all power spectra')

    # analysis results:
    eod_props = []
    mean_eods = []
    spec_data = []
    peak_data = []
    power_thresh = None
    skip_reason = []
    
    # analyse eod waveform of pulse-fish:
    min_freq_res = cfg.value('frequencyResolution')

    for k, (eod_ts, eod_pts, unreliability) in enumerate(zip(eod_times, eod_peaktimes, pulse_unreliabilities)):
        mean_eod, eod_times0 = \
            eod_waveform(data, samplerate, eod_ts,
                         win_fac=0.8, min_win=cfg.value('eodMinPulseSnippet'),
                         min_sem=False, **eod_waveform_args(cfg))
        mean_eod, props, peaks, power = analyze_pulse(mean_eod, eod_times0,
                                                      freq_resolution=min_freq_res,
                                                      **analyze_pulse_args(cfg))
        if len(peaks) == 0:
            print('no peaks in pulse EOD detected')
            continue

        props['peaktimes'] = eod_pts      # XXX that should go into analyze pulse
        props['index'] = len(eod_props)
        props['clipped'] = clipped


        # add good waveforms only:
        skips, msg = pulse_quality(k, clipped, props['rmssem'], peaks,
                                   **pulse_quality_args(cfg))

        if len(skips) == 0:
            eod_props.append(props)
            mean_eods.append(mean_eod)
            spec_data.append(power)
            peak_data.append(peaks)
            if verbose > 0:
                print('take %6.1fHz pulse fish: %s' % (props['EODf'], msg))
            # single pulse spectra as threshold for wave fish peaks:
            p_thresh = 5.0*props['EODf']**2.0 * power[:,1]
            if power_thresh is None:
                power_thresh = np.zeros(power.shape)
                power_thresh[:,0] = power[:,0]
                power_thresh[:,1] = p_thresh
            else:
                p_thresh = np.interp(power_thresh[:,0], power[:,0], p_thresh)
                power_thresh[:,1] = np.max(np.vstack((power_thresh[:,1].T, p_thresh)), axis=0)
        else:
            skip_reason += ['%.1fHz pulse fish %s' % (props['EODf'], skips)]
            if verbose > 0:
                print('skip %6.1fHz pulse fish: %s (%s)' %
                      (props['EODf'], skips, msg))

    # remove wavefish below pulse fish power:
    if power_thresh is not None:
        n = len(wave_eodfs)
        maxh = 2
        df = power_thresh[1,0] - power_thresh[0,0]
        for k, fish in enumerate(reversed(wave_eodfs)):
            hfrac = float(np.sum(fish[:maxh,1] < power_thresh[np.array(fish[:maxh,0]//df, dtype=int),1]))/float(len(fish[:maxh,1]))
            # XXX make this fraction a config parameter!
            if hfrac >= 0.3:
                wave_eodfs.pop(n-1-k)
                if verbose > 0:
                    print('skip %6.1fHz wave  fish: %.0f%% of the harmonics are below pulsefish threshold' % (fish[0,0], 100.0*hfrac))        

    # analyse EOD waveform of all wavefish:
    powers = np.array([np.sum(fish[:, 1]) for fish in wave_eodfs])
    wave_indices = np.zeros(len(wave_eodfs), dtype=np.int)
    for k, idx in enumerate(np.argsort(-powers)):
        fish = wave_eodfs[idx]
        eod_times = np.arange(0.0, len(data)/samplerate, 1.0/fish[0,0])
        mean_eod, eod_times = \
            eod_waveform(data, samplerate, eod_times, win_fac=3.0, min_win=0.0,
                         min_sem=(k==0), **eod_waveform_args(cfg))
        mean_eod, props, sdata, error_str = \
            analyze_wave(mean_eod, fish, **analyze_wave_args(cfg))
        if error_str:
            print(name + ': ' + error_str)
        props['n'] = len(eod_times)
        props['index'] = len(eod_props)
        props['clipped'] = clipped if k == 0 else 0.0
        # add good waveforms only:
        skips, msg = wave_quality(k, clipped, props['rmssem'],
                                  props['rmserror'], props['power'],
                                  sdata[1:,3], **wave_quality_args(cfg))
        if len(skips) == 0:
            wave_indices[idx] = props['index']
            eod_props.append(props)
            mean_eods.append(mean_eod)
            spec_data.append(sdata)
            peak_data.append([])
            if verbose > 0:
                print('take %6.1fHz wave  fish: %s' % (props['EODf'], msg))
        else:
            wave_indices[idx] = -1
            skip_reason += ['%.1fHz wave fish %s' % (props['EODf'], skips)]
            if verbose > 0:
                print('skip %6.1fHz wave  fish: %s (%s)' %
                      (props['EODf'], skips, msg))
    return (psd_data, wave_eodfs, wave_indices, eod_props, mean_eods,
            spec_data, peak_data, power_thresh, skip_reason, zoom_window)


def remove_eod_files(output_basename, verbose, cfg):
    """ Remove all files from previous runs of thunderfish
    """
    ff = cfg.value('fileFormat')
    if ff == 'py':
        fext = 'py'
    else:
        fext = TableData.extensions[cfg.value('fileFormat')]
    # remove all files from previous runs of thunderfish:
    for fn in glob.glob('%s*.%s' % (output_basename, fext)):
        os.remove(fn)
        if verbose > 0:
            print('removed file %s' % fn)

            
def save_eods(output_basename, eod_props, mean_eods, spec_data, peak_data,
              wave_eodfs, wave_indices, unit, verbose, cfg):
    """ Save analysis results of all EODs to files.
    """
    if write_table_args(cfg)['table_format'] == 'py':
        with open(output_basename+'.py', 'w') as f:
            name = os.path.basename(output_basename)
            for k, sdata in enumerate(spec_data):
                # save wave fish only:
                if len(sdata)>0 and sdata.shape[1] > 2:
                    fish = dict(amplitudes=sdata[:,3], phases=sdata[:,5])
                    fish = normalize_wavefish(fish)
                    export_wavefish(fish, name+'-%d_harmonics' % k, f)
    else:
        # all wave fish in wave_eodfs:
        if len(wave_eodfs) > 0:
            fp = save_wave_eodfs(wave_eodfs, wave_indices, output_basename,
                                 **write_table_args(cfg))
            if verbose > 0:
                print('wrote file %s' % fp)
        # all wave and pulse fish:
        for i, (mean_eod, sdata, pdata) in enumerate(zip(mean_eods, spec_data, peak_data)):
            fp = save_eod_waveform(mean_eod, unit, i, output_basename,
                                   **write_table_args(cfg))
            if verbose > 0:
                print('wrote file %s' % fp)
            # power spectrum:
            if len(sdata)>0:
                if sdata.shape[1] == 2:
                    fp = save_pulse_spectrum(sdata, unit, i, output_basename,
                                             **write_table_args(cfg))
                else:
                    fp = save_wave_spectrum(sdata, unit, i, output_basename,
                                            **write_table_args(cfg))
                if verbose > 0:
                    print('wrote file %s' % fp)
            # peaks:
            fp = save_pulse_peaks(pdata, unit, i, output_basename,
                                  **write_table_args(cfg))
            if verbose > 0 and fp is not None:
                print('wrote file %s' % fp)
        # wave fish properties:
        fp = save_wave_fish(eod_props, unit, output_basename,
                            **write_table_args(cfg))
        if verbose > 0 and fp:
            print('wrote file %s' % fp)
        # pulse fish properties:
        fp = save_pulse_fish(eod_props, unit, output_basename,
                             **write_table_args(cfg))
        if verbose > 0 and fp:
            print('wrote file %s' % fp)

                            
def plot_eods(base_name, raw_data, samplerate, idx0, idx1, clipped,
              wave_eodfs, wave_indices, mean_eods, eod_props, peak_data, spec_data,
              indices, unit, zoom_window, psd_data, power_thresh=None, label_power=True,
              log_freq=False, min_freq=0.0, max_freq=3000.0, interactive=True, verbose=0):
    """
    Creates an output plot for the thunderfish program.

    This output contains the raw trace where the analysis window is
    marked, the power-spectrum of this analysis window where the
    detected fish are marked, a mean EOD plot, a histogram of the inter
    EOD interval and further information about the recording that is
    analysed.

    Parameters
    ----------
    base_name: string
        Basename of audio_file.
    raw_data: array
        Dataset.
    samplerate: float
        Sampling rate of the dataset.
    idx0: float
        Index of the beginning of the analysis window in the dataset.
    idx1: float
        Index of the end of the analysis window in the dataset.
    clipped: float
        Fraction of clipped amplitudes.
    wave_eodfs: array
        Frequency and power of fundamental frequency/harmonics of several fish.
    wave_indices: array of int
        Indices of wave fish mapping from wave_eodfs to eod_props.
        If negative, then that EOD frequency has no waveform described in eod_props.
    mean_eods: list of 2-D arrays with time, mean and std.
        Mean trace for the mean EOD plot.
    eod_props: list of dict
        Properties for each waveform in mean_eods.
    peak_data: list of 2_D arrays
        For each pulsefish a list of peak properties
        (index, time, and amplitude).
    spec_data: list of 2_D arrays
        For each pulsefish a power spectrum of the single pulse and for
        each wavefish the relative amplitudes and phases of the harmonics.
    indices: list of int or None
        Indices of the fish in eod_props to be plotted.
        If None try to plot all.
    unit: string
        Unit of the trace and the mean EOD.
    psd_data: array
        Power spectrum of the analysed data for different frequency resolutions.
    power_thresh:  2 D array or None
        Frequency (first column) and power (second column) of threshold
        derived from single pulse spectra to discard false wave fish.
    label_power: boolean
        If `True` put the power in decibel in addition to the frequency
        into the legend.
    log_freq: boolean
        Logarithmic (True) or linear (False) frequency axis of power spectrum of recording.
    min_freq: float
        Limits of frequency axis of power spectrum of recording
        are set to `(min_freq, max_freq)` if `max_freq` is greater than zero
    max_freq: float
        Limits of frequency axis of power spectrum of recording
        are set to `(min_freq, max_freq)` and limits of power axis are computed
        from powers below max_freq if `max_freq` is greater than zero
    interactive: bool
        If True install some keyboard interaction.
    verbose: int
        Print out information about data to be plotted if greater than zero.

    Returns
    -------
    fig: plt.figure
        Figure with the plots.
    """

    def keypress(event):
        if event.key in 'pP':
            if idx1 > idx0:
                playdata = 1.0 * raw_data[idx0:idx1]
            else:
                playdata = 1.0 * raw_data[:]
            fade(playdata, samplerate, 0.1)
            play(playdata, samplerate, blocking=False)

    def recording_format_coord(x, y):
        return 'full recording: x=%.3f s, y=%.3f' % (x, y)

    def recordingzoom_format_coord(x, y):
        return 'recording zoom-in: x=%.3f s, y=%.3f' % (x, y)
            
    def psd_format_coord(x, y):
        return 'power spectrum: x=%.1f Hz, y=%.1f dB' % (x, y)

    def meaneod_format_coord(x, y):
        return 'mean EOD waveform: x=%.2f ms, y=%.3f' % (x, y)

    def ampl_format_coord(x, y):
        return u'amplitude spectrum: x=%.0f, y=%.2f' % (x, y)

    def phase_format_coord(x, y):
        return u'phase spectrum: x=%.0f, y=%.2f \u03c0' % (x, y/np.pi)
            
    def pulsepsd_format_coord(x, y):
        return 'single pulse power spectrum: x=%.1f Hz, y=%.1f dB' % (x, y)

    fig = plt.figure(facecolor='white', figsize=(14., 10.))
    if interactive:
        fig.canvas.mpl_connect('key_press_event', keypress)
    ax1 = fig.add_axes([0.02, 0.9, 0.96, 0.1])   # title
    ax2 = fig.add_axes([0.075, 0.6, 0.4, 0.3])   # recording zoom-in
    ax3 = fig.add_axes([0.075, 0.6, 0.7, 0.3])   # psd
    ax4 = fig.add_axes([0.075, 0.2, 0.4, 0.3])   # mean eod 1
    ax5 = fig.add_axes([0.575, 0.2, 0.4, 0.3])   # pulse/amplitude spectrum or mean eod 2
    ax6 = fig.add_axes([0.075, 0.2, 0.4, 0.14])  # mean eod 3
    ax7 = fig.add_axes([0.575, 0.2, 0.4, 0.14])  # phase spectrum or mean eod 4
    ax8 = fig.add_axes([0.075, 0.06, 0.9, 0.09]) # whole trace
    
    # plot title:
    ax1.text(0.0, .64, base_name, fontsize=22)
        
    ax1.text(1.0, .72, 'thunderfish by Benda-Lab', fontsize=16, ha='right')
    ax1.text(1.0, .45, 'Version %s' % __version__, fontsize=16, ha='right')
    ax1.set_frame_on(False)
    ax1.set_axis_off()
    ax1.set_navigate(False)

    # count number of fish types to be plotted:
    if indices is None:
        indices = list(range(len(eod_props)))
    indices = np.array(indices, dtype=np.int)
    nwave = 0
    npulse = 0
    for idx in indices:
        if eod_props[idx]['type'] == 'pulse':
            npulse += 1
        elif eod_props[idx]['type'] == 'wave':
            nwave += 1

    if verbose > 0:
        print('plot: %2d waveforms: %2d wave fish, %2d pulse fish and %2d EOD frequencies.'
              % (len(indices), nwave, npulse, len(wave_eodfs)))
    
    ############

    force_both = True
    
    # plot psd
    wave_colors, wave_markers = colors_markers()
    if len(indices) == 0 or len(wave_eodfs) > 0 or npulse == 0 or force_both:
        legend_inside = True
        if len(indices) == 0:
            ax3.set_position([0.075, 0.2, 0.9, 0.3]) # bottom, wide
        elif len(wave_eodfs) <= 2 or npulse > 0 or force_both:
            ax3.set_position([0.575, 0.6, 0.4, 0.3]) # top, right
        else:
            ax3.set_position([0.075, 0.6, 0.7, 0.3]) # top, wide
            legend_inside = False
        if power_thresh is not None:
            ax3.plot(power_thresh[:,0], decibel(power_thresh[:,1]), '#CCCCCC', lw=1)
        if len(wave_eodfs) > 0:
            kwargs = {}
            if len(wave_eodfs) > 1:
                title = '%d EOD frequencies' % len(wave_eodfs)
                kwargs = {'title': title if len(wave_eodfs) > 2 else None }
                if legend_inside:
                    kwargs.update({'bbox_to_anchor': (1.05, 1.1),
                                   'loc': 'upper right', 'legend_rows': 10})
                else:
                    kwargs.update({'bbox_to_anchor': (1.0, 1.1),
                                   'loc': 'upper left', 'legend_rows': 12})
            plot_harmonic_groups(ax3, wave_eodfs, wave_indices, max_groups=0,
                                 sort_by_freq=True, label_power=label_power,
                                 colors=wave_colors, markers=wave_markers,
                                 frameon=False, **kwargs)
        plot_decibel_psd(ax3, psd_data[0][:,0], psd_data[0][:,1], log_freq=log_freq,
                         min_freq=min_freq, max_freq=max_freq, ymarg=5.0, color='blue')
        ax3.yaxis.set_major_locator(ticker.MaxNLocator(6))
        if len(wave_eodfs) == 1:
            ax3.get_legend().set_visible(False)
            label = '%6.1f Hz' % wave_eodfs[0][0, 0]
            ax3.set_title('Powerspectrum: %s' % label, y=1.05, fontsize=14)
        else:
            ax3.set_title('Powerspectrum', y=1.05, fontsize=14)
        ax3.format_coord = psd_format_coord
    else:
        ax3.set_visible(False)
    
    ############

    # plot recording
    pulse_colors, pulse_markers = colors_markers()
    pulse_colors = pulse_colors[3:]
    pulse_markers = pulse_markers[3:]
    if len(indices) == 0 or npulse > 0 or len(wave_eodfs) <= 2 or force_both:
        if len(indices) > 0 and ((len(wave_eodfs) > 0 and len(wave_eodfs) <= 2) or force_both):
            ax2.set_position([0.075, 0.6, 0.4, 0.3]) # top, left
        else:
            ax2.set_position([0.075, 0.6, 0.9, 0.3]) # top, wide
        width = 0.1
        if len(indices) > 0:
            if eod_props[indices[0]]['type'] == 'wave':
                width = 5.0/eod_props[indices[0]]['EODf']
            else:
                if len(wave_eodfs) > 0:
                    width = 3.0/eod_props[indices[0]]['EODf']
                else:
                    width = 10.0/eod_props[indices[0]]['EODf']
            width = (1+width//0.005)*0.005
        rdata = raw_data[idx0:idx1] if idx1 > idx0 else raw_data

        plot_eod_recording(ax2, rdata, samplerate, width, unit, idx0/samplerate)
        plot_pulse_eods(ax2, rdata, samplerate, zoom_window, width, eod_props, idx0/samplerate,
                        colors=pulse_colors, markers=pulse_markers)

        ax2.set_title('Recording', fontsize=14, y=1.05)
        ax2.format_coord = recordingzoom_format_coord
    else:
        ax2.set_visible(False)        

    ##########

    # sort indices by p-p amplitude:
    pp_ampls = [eod_props[idx]['p-p-amplitude'] for idx in indices]
    pp_indices = np.argsort(pp_ampls)[::-1]
    eodaxes = [ax4, ax5, ax6, ax7]
    for ax in eodaxes:
        ax.set_visible(False)
    if len(indices) > 2:
        ax4.set_position([0.075, 0.39, 0.4, 0.13])
        ax5.set_position([0.575, 0.39, 0.4, 0.13])
        ax6.set_position([0.075, 0.2, 0.4, 0.13])
        ax7.set_position([0.575, 0.2, 0.4, 0.13])
        ty = 1.10
        my = 1.16
        ny = 4
    else:
        ty = 1.08
        my = 1.10
        ny = 6

    # plot mean EOD
    w, _ = ax3.get_legend_handles_labels()
    eodf_labels = [wi.get_label().split()[0] for wi in w]
    legend_wave_eodfs = np.array([float(f) if f[0] != '(' else np.nan for f in eodf_labels])
    p, _ = ax2.get_legend_handles_labels()
    eodf_labels = [pi.get_label().split()[0] for pi in p]
    legend_pulse_eodfs = np.array([float(f) if f[0] != '(' else np.nan for f in eodf_labels])
    for k, (axeod, idx) in enumerate(zip(eodaxes, indices[pp_indices])):
        mean_eod = mean_eods[idx]
        props = eod_props[idx]
        peaks = peak_data[idx]
        axeod.set_visible(True)
        if len(indices) > 1:
            axeod.text(0.3, ty, '{EODf:.1f} Hz {type} fish'.format(**props),
                       transform=axeod.transAxes, fontsize=14)
            mx = 0.25
        else:
            axeod.text(-0.1, ty, '{EODf:.1f} Hz {type} fish'.format(**props),
                       transform=axeod.transAxes, fontsize=14)
            axeod.text(0.5, ty, 'Averaged EOD',
                       transform=axeod.transAxes, fontsize=14, ha='center')
            mx = -0.14
        eodf = props['EODf']
        if props['type'] == 'wave':
            wk = np.nanargmin(np.abs(legend_wave_eodfs - eodf))
            ma = ml.Line2D([mx], [my], color=w[wk].get_color(), marker=w[wk].get_marker(),
                           markersize=w[wk].get_markersize(), mec='none', clip_on=False,
                           label=w[wk].get_label(), transform=axeod.transAxes)
            axeod.add_line(ma)
        else:
<<<<<<< HEAD
            #eodf = props['EODf']
            #wk = np.argmin(np.abs(legend_eodfs - eodf))
            try:
                pk = k
                ma = ml.Line2D([mx], [my], color=p[pk].get_color(), marker=p[pk].get_marker(),
                           markersize=p[pk].get_markersize(), mec='none', clip_on=False,
                           label=p[pk].get_label(), transform=axeod.transAxes)
                axeod.add_line(ma)
            except:
                pass
        if len(unit) == 0 or unit == 'a.u.':
            unit = ''
        tau = props['tau'] if 'tau' in props else None
        plot_eod_waveform(axeod, mean_eod, peaks, unit, tau=tau)
        props['unit'] = unit
        props['eods'] = 'EODs' if props['n'] > 1 else 'EOD'
        label = 'p-p amplitude = {p-p-amplitude:.3g} {unit}\nn = {n} {eods}\n'.format(**props)
        if props['flipped']:
            label += 'flipped\n'
        if -mean_eod[0,0] < 0.6*mean_eod[-1,0]:
            axeod.text(0.97, 0.97, label, transform = axeod.transAxes,
                       va='top', ha='right')
        else:
            axeod.text(0.03, 0.97, label, transform = axeod.transAxes, va='top')
=======
            pk = np.argmin(np.abs(legend_pulse_eodfs - eodf))
            ma = ml.Line2D([mx], [my], color=p[pk].get_color(), marker=p[pk].get_marker(),
                           markersize=p[pk].get_markersize(), mec='none', clip_on=False,
                           label=p[pk].get_label(), transform=axeod.transAxes)
            axeod.add_line(ma)
        plot_eod_waveform(axeod, mean_eod, props, peaks, unit)
>>>>>>> 822eba22
        axeod.yaxis.set_major_locator(ticker.MaxNLocator(ny))
        if len(indices) > 2 and k < 2:
            axeod.set_xlabel('')
        axeod.format_coord = meaneod_format_coord
            

    ################

    # plot spectra:
    if len(indices) == 1:
        ax5.set_visible(True)
        if  eod_props[indices[0]]['type'] == 'pulse':
            plot_pulse_spectrum(ax5, spec_data[indices[0]], eod_props[indices[0]])
            ax5.set_title('Single pulse spectrum', fontsize=14, y=1.05)
            ax5.format_coord = pulsepsd_format_coord
        else:
            ax7.set_visible(True)
            ax5.set_position([0.575, 0.36, 0.4, 0.14])
            plot_wave_spectrum(ax5, ax7, spec_data[indices[0]], eod_props[indices[0]],
                               unit)
            ax5.set_title('Amplitude and phase spectrum', fontsize=14, y=1.05)
            ax5.set_xticklabels([])
            ax5.yaxis.set_major_locator(ticker.MaxNLocator(4))
            ax5.format_coord = ampl_format_coord
            ax7.format_coord = phase_format_coord
    
    ############

    # plot trace
    plot_best_data(ax8, raw_data, samplerate, unit, idx0, idx1, clipped)
    ax8.format_coord = recording_format_coord
    
    ############
            
    # cosmetics
    for ax in [ax2, ax3, ax4, ax5, ax6, ax7, ax8]:
        ax.spines['top'].set_visible(False)
        ax.spines['right'].set_visible(False)
        ax.get_xaxis().tick_bottom()
        ax.get_yaxis().tick_left()

    # remove invisible axes:
    for ax in [ax2, ax3, ax4, ax5, ax6, ax7]:
        if not ax.get_visible():
            ax.set_position([0.99, 0.99, 0.01, 0.01])
            ax.set_navigate(False)
        
    return fig

                            
def plot_eod_subplots(base_name, subplots, raw_data, samplerate, idx0, idx1, clipped,
                      wave_eodfs, wave_indices, mean_eods, eod_props, peak_data, spec_data,
                      unit, zoom_window, psd_data, power_thresh=None, label_power=True,
                      log_freq=False, min_freq=0.0, max_freq=3000.0):
    """
    Plot time traces and spectra into separate files.

    Parameters
    ----------
    base_name: string
        Basename of audio_file.
    subplots: string
        Specifies which subplots to plot:
        r) recording with best window, t) data trace with detected pulse fish,
        p) power spectrum with detected wave fish, m/M) mean EOD waveform,
        s/S) EOD spectrum, e/E) EOD waveform and spectra. With capital letters
        all fish are saved into a single pdf filem with small letters each fish
        is saved into a separate file.
    raw_data: array
        Dataset.
    samplerate: float
        Sampling rate of the dataset.
    idx0: float
        Index of the beginning of the analysis window in the dataset.
    idx1: float
        Index of the end of the analysis window in the dataset.
    clipped: float
        Fraction of clipped amplitudes.
    wave_eodfs: array
        Frequency and power of fundamental frequency/harmonics of several fish.
    wave_indices: array of int
        Indices of wave fish mapping from wave_eodfs to eod_props.
        If negative, then that EOD frequency has no waveform described in eod_props.
    mean_eods: list of 2-D arrays with time, mean and std.
        Mean trace for the mean EOD plot.
    eod_props: list of dict
        Properties for each waveform in mean_eods.
    peak_data: list of 2_D arrays
        For each pulsefish a list of peak properties
        (index, time, and amplitude).
    spec_data: list of 2_D arrays
        For each pulsefish a power spectrum of the single pulse and for
        each wavefish the relative amplitudes and phases of the harmonics.
    unit: string
        Unit of the trace and the mean EOD.
    psd_data: array
        Power spectrum of the analysed data for different frequency resolutions.
    power_thresh:  2 D array or None
        Frequency (first column) and power (second column) of threshold
        derived from single pulse spectra to discard false wave fish.
    label_power: boolean
        If `True` put the power in decibel in addition to the frequency
        into the legend.
    log_freq: boolean
        Logarithmic (True) or linear (False) frequency axis of power spectrum of recording.
    min_freq: float
        Limits of frequency axis of power spectrum of recording
        are set to `(min_freq, max_freq)` if `max_freq` is greater than zero
    max_freq: float
        Limits of frequency axis of power spectrum of recording
        are set to `(min_freq, max_freq)` and limits of power axis are computed
        from powers below max_freq if `max_freq` is greater than zero
    """
    if 'r' in subplots:
        fig, ax = plt.subplots(figsize=(10, 2))
        fig.subplots_adjust(left=0.07, right=0.99, bottom=0.22, top=0.95)
        plot_best_data(ax, raw_data, samplerate, unit, idx0, idx1, clipped)
        ax.yaxis.set_major_locator(ticker.MaxNLocator(5))
        fig.savefig(base_name + '-recording.pdf')
    if 't' in subplots:
        fig, ax = plt.subplots(figsize=(10, 6))
        ax.text(0.5, 0.5, 'not implemented yet',
                transform=axeod.transAxes, ha='center', va='center')
        fig.savefig(base_name + '-trace.pdf')
    if 'p' in subplots:
        fig, ax = plt.subplots(figsize=(10, 6))
        ax.text(0.5, 0.5, 'not implemented yet',
                transform=axeod.transAxes, ha='center', va='center')
        fig.savefig(base_name + '-psd.pdf')
    if 'm' in subplots or 'M' in subplots:
        mpdf = None
        if 'M' in subplots:
            mpdf = PdfPages(base_name + '-waveforms.pdf')
        for meod, props, peaks in zip(mean_eods, eod_props, peak_data):
            fig, ax = plt.subplots(figsize=(5, 3))
            fig.subplots_adjust(left=0.18, right=0.98, bottom=0.15, top=0.9)
            ax.set_title('{index:d}: {EODf:.1f} Hz {type} fish'.format(**props))
            plot_eod_waveform(ax, meod, props, peaks, unit)
            ax.yaxis.set_major_locator(ticker.MaxNLocator(6))
            if mpdf is None:
                fig.savefig(base_name + '-waveform-%d.pdf' % props['index'])
            else:
                mpdf.savefig(fig)
        if mpdf is not None:
            mpdf.close()
    if 's' in subplots:
        fig, ax = plt.subplots(figsize=(5, 3))
        ax.text(0.5, 0.5, 'not implemented yet',
                transform=axeod.transAxes, ha='center', va='center')
        fig.savefig(base_name + '-spectrum.pdf')
    if 'e' in subplots or 'E' in subplots:
        mpdf = None
        if 'E' in subplots:
            mpdf = PdfPages(base_name + '-eods.pdf')
        for meod, props, peaks in zip(mean_eods, eod_props, peak_data):
            fig = plt.figure(figsize=(10, 3))
            gs = gridspec.GridSpec(nrows=2, ncols=2,
                                   left=0.09, right=0.98,
                                   bottom=0.15, top=0.9, hspace=0.3)
            ax1 = fig.add_subplot(gs[:,0])
            ax1.set_title('{index:d}: {EODf:.1f} Hz {type} fish'.format(**props))
            plot_eod_waveform(ax1, meod, props, peaks, unit)
            ax1.yaxis.set_major_locator(ticker.MaxNLocator(6))
            if props['type'] == 'wave':
                ax2 = fig.add_subplot(gs[0,1])
                ax3 = fig.add_subplot(gs[1,1])
            else:
                ax2 = fig.add_subplot(gs[:,1])
            ax2.text(0.5, 0.5, 'spectrum not implemented yet',
                     transform=ax2.transAxes, ha='center', va='center')
            if mpdf is None:
                fig.savefig(base_name + '-eod-%d.pdf' % props['index'])
            else:
                mpdf.savefig(fig)
        if mpdf is not None:
            mpdf.close()
plt.close()


def thunderfish(filename, cfg, channel=0, log_freq=0.0, save_data=False,
                save_plot=False, multi_pdf=None, save_subplots='',
                output_folder='.', keep_path=False, show_bestwindow=False, verbose=0):
    # check data file:
    if len(filename) == 0:
        return 'you need to specify a file containing some data'

    # file names:
    fn = filename if keep_path else os.path.basename(filename)
    outfilename = os.path.splitext(fn)[0]

    # check channel:
    if channel < 0:
        return '%s: invalid channel %d' % (filename, channel)

    # load data:
    try:
        raw_data, samplerate, unit = load_data(filename, channel,
                                               verbose=verbose)
    except IOError as e:
        return '%s: failed to open file: %s' % (filename, str(e))
    if len(raw_data) <= 1:
        return '%s: empty data file' % filename

    # best_window:
    data, idx0, idx1, clipped = find_best_window(raw_data, samplerate, cfg,
                                                 show_bestwindow)
    if show_bestwindow:
        return None
    found_bestwindow = idx1 > 0
    if not found_bestwindow:
        print(filename + ': not enough data for requested best window length. You may want to adjust the bestWindowSize parameter in the configuration file.')

    # detect EODs in the data:
    psd_data, wave_eodfs, wave_indices, eod_props, \
    mean_eods, spec_data, peak_data, power_thresh, skip_reason, zoom_window = \
      detect_eods(data, samplerate, clipped, filename, verbose, cfg)
    if not found_bestwindow:
        wave_eodfs = []
        wave_indices = []
        eod_props = []
        mean_eods = []

    # warning message in case no fish has been found:
    if found_bestwindow and not eod_props :
        msg = ', '.join(skip_reason)
        if msg:
            print(filename + ': no fish found: %s' % msg)
        else:
            print(filename + ': no fish found.')

    # save results to files:
    output_basename = os.path.join(output_folder, outfilename)
    if save_data:
        remove_eod_files(output_basename, verbose, cfg)
        if found_bestwindow:
            if keep_path:
                outpath = os.path.dirname(output_basename)
                if not os.path.exists(outpath):
                    if verbose > 0:
                        print('mkdir %s' % outpath)
                    os.makedirs(outpath)
            save_eods(output_basename, eod_props, mean_eods, spec_data, peak_data,
                      wave_eodfs, wave_indices, unit, verbose, cfg)

    if save_plot or not save_data:
        min_freq = 0.0
        max_freq = 3000.0
        if log_freq > 0.0:
            min_freq = log_freq
            max_freq = min_freq*20
            if max_freq < 2000:
                max_freq = 2000
            log_freq = True
        else:
            log_freq = False
        fig = plot_eods(outfilename, raw_data, samplerate, idx0, idx1, clipped,
                        wave_eodfs, wave_indices, mean_eods, eod_props, peak_data, spec_data,
                        None, unit, zoom_window, psd_data, power_thresh, True, log_freq, min_freq, max_freq,
                        interactive=not save_data, verbose=verbose)
        if save_plot:
            if multi_pdf is not None:
                multi_pdf.savefig(fig)
            else:
                # save figure as pdf:
                fig.savefig(output_basename + '.pdf')
            if len(save_subplots) > 0:
                plot_eod_subplots(output_basename, save_subplots,
                                  raw_data, samplerate, idx0, idx1, clipped,
                                  wave_eodfs, wave_indices, mean_eods, eod_props,
                                  peak_data, spec_data, unit, zoom_window,
                                  psd_data, power_thresh, True, log_freq, min_freq, max_freq)
        elif not save_data:
            fig.canvas.set_window_title('thunderfish')
            plt.show()


pool_args = None

def run_thunderfish(file):
    """
    Helper function for mutlithreading Pool().map().
    """
    verbose = pool_args[-1]+1
    if verbose > 0:
        if verbose > 1:
            print('='*60)
        print('analyze recording %s ...' % file)
    msg = thunderfish(file, *pool_args)
    if msg:
        print(msg)


def main():
    # config file name:
    cfgfile = __package__ + '.cfg'

    # command line arguments:
    parser = argparse.ArgumentParser(add_help=False,
        description='Analyze EOD waveforms of weakly electric fish.',
        epilog='version %s by Benda-Lab (2015-%s)' % (__version__, __year__))
    parser.add_argument('-h', '--help', action='store_true',
                        help='show this help message and exit')
    parser.add_argument('--version', action='version', version=__version__)
    parser.add_argument('-v', action='count', dest='verbose',
                        help='verbosity level. Increase by specifying -v multiple times, or like -vvv')
    parser.add_argument('-c', dest='save_config', action='store_true',
                        help='save configuration to file {0} after reading all configuration files'.format(cfgfile))
    parser.add_argument('--channel', default=0, type=int,
                        help='channel to be analyzed (defaults to first channel)')
    parser.add_argument('-j', dest='jobs', nargs='?', type=int, default=None, const=0,
                        help='number of jobs run in parallel. Without argument use all CPU cores.')
    parser.add_argument('-s', dest='save_data', action='store_true',
                        help='save analysis results to files')
    parser.add_argument('-f', dest='format', default='auto', type=str,
                        choices=TableData.formats + ['py'],
                        help='file format used for saving analysis results, defaults to the format specified in the configuration file or "dat"')
    parser.add_argument('-p', dest='save_plot', action='store_true',
                        help='save output plot of each recording as pdf file')
    parser.add_argument('-P', dest='save_subplots', default='', type=str, metavar='rtpmse',
                        help='save subplots as separate pdf files: r) recording with best window, t) data trace with detected pulse fish, p) power spectrum with detected wave fish, m) mean EOD waveform, s) EOD spectrum, e) EOD waveform and spectra')
    parser.add_argument('-m', dest='multi_pdf', default='', type=str, metavar='PDFFILE',
                        help='save all plots of all recordings in a multi pages pdf file. Disables parallel jobs.')
    parser.add_argument('-l', dest='log_freq', type=float, metavar='MINFREQ',
                        nargs='?', const=100.0, default=0.0,
                        help='logarithmic frequency axis in  power spectrum with optional minimum frequency (defaults to 100 Hz)')
    parser.add_argument('-o', dest='outpath', default='.', type=str,
                        help='path where to store results and figures (defaults to current working directory)')
    parser.add_argument('-k', dest='keep_path', action='store_true',
                        help='keep path of input file when saving analysis files, i.e. append path of input file to OUTPATH')
    parser.add_argument('-b', dest='show_bestwindow', action='store_true',
                        help='show the cost function of the best window algorithm')
    parser.add_argument('file', nargs='*', default='', type=str,
                        help='name of a file with time series data of an EOD recording')
    args = parser.parse_args()

    # help:
    if args.help:
        parser.print_help()
        print('')
        print('examples:')
        print('- analyze the single file data.wav interactively:')
        print('  > thunderfish data.wav')
        print('- automatically analyze all wav files in the current working directory and save analysis results and plot to files:')
        print('  > thunderfish -s -p *.wav')
        print('- analyze all wav files in the river1/ directory, use all CPUs, and write files directly to "results/":')
        print('  > thunderfish -j -s -p -o results/ river1/*.wav')
        print('- analyze all wav files in the river1/ directory and write files to "results/river1/":')
        print('  > thunderfish -s -p -o results/ -k river1/*.wav')
        print('- write configuration file:')
        print('  > thunderfish -c')
        parser.exit()

    # set verbosity level from command line:
    verbose = 0
    if args.verbose != None:
        verbose = args.verbose

    # interactive plot:
    plt.rcParams['keymap.quit'] = 'ctrl+w, alt+q, q'

    if args.save_config:
        # save configuration:
        file_name = args.file[0] if len(args.file) else ''
        configuration(cfgfile, args.save_config, file_name, verbose)
        exit()
    elif len(args.file) == 0:
        parser.error('you need to specify at least one file for the analysis')

    # analyze data files:
    cfg = configuration(cfgfile, False, args.file[0], verbose-1)
    if args.format != 'auto':
        cfg.set('fileFormat', args.format)
    # save plots:
    if len(args.save_subplots) > 0:
        args.save_plot = True
    multi_pdf = None
    if len(args.multi_pdf) > 0:
        args.save_plot = True
        args.jobs = None
        ext = os.path.splitext(args.multi_pdf)[1]
        if ext != os.extsep + 'pdf':
            args.multi_pdf += os.extsep + 'pdf'
        multi_pdf = PdfPages(args.multi_pdf)
    # create output folder:
    if args.save_data or args.save_plot:
        if not os.path.exists(args.outpath):
            if verbose > 1:
                print('mkdir %s' % args.outpath)
            os.makedirs(args.outpath)
    # run on pool:
    global pool_args
    pool_args = (cfg, args.channel, args.log_freq, args.save_data,
                 args.save_plot, multi_pdf, args.save_subplots,
                 args.outpath, args.keep_path, args.show_bestwindow, verbose-1)
    if args.jobs is not None and (args.save_data or args.save_plot) and len(args.file) > 1:
        cpus = cpu_count() if args.jobs == 0 else args.jobs
        if verbose > 1:
            print('run on %d cpus' % cpus)
        p = Pool(cpus)
        p.map(run_thunderfish, args.file)
    else:
        list(map(run_thunderfish, args.file))
    if multi_pdf is not None:
        multi_pdf.close()


if __name__ == '__main__':
    freeze_support()  # needed by multiprocessing for some weired windows stuff
    main()<|MERGE_RESOLUTION|>--- conflicted
+++ resolved
@@ -674,39 +674,12 @@
                            label=w[wk].get_label(), transform=axeod.transAxes)
             axeod.add_line(ma)
         else:
-<<<<<<< HEAD
-            #eodf = props['EODf']
-            #wk = np.argmin(np.abs(legend_eodfs - eodf))
-            try:
-                pk = k
-                ma = ml.Line2D([mx], [my], color=p[pk].get_color(), marker=p[pk].get_marker(),
-                           markersize=p[pk].get_markersize(), mec='none', clip_on=False,
-                           label=p[pk].get_label(), transform=axeod.transAxes)
-                axeod.add_line(ma)
-            except:
-                pass
-        if len(unit) == 0 or unit == 'a.u.':
-            unit = ''
-        tau = props['tau'] if 'tau' in props else None
-        plot_eod_waveform(axeod, mean_eod, peaks, unit, tau=tau)
-        props['unit'] = unit
-        props['eods'] = 'EODs' if props['n'] > 1 else 'EOD'
-        label = 'p-p amplitude = {p-p-amplitude:.3g} {unit}\nn = {n} {eods}\n'.format(**props)
-        if props['flipped']:
-            label += 'flipped\n'
-        if -mean_eod[0,0] < 0.6*mean_eod[-1,0]:
-            axeod.text(0.97, 0.97, label, transform = axeod.transAxes,
-                       va='top', ha='right')
-        else:
-            axeod.text(0.03, 0.97, label, transform = axeod.transAxes, va='top')
-=======
             pk = np.argmin(np.abs(legend_pulse_eodfs - eodf))
             ma = ml.Line2D([mx], [my], color=p[pk].get_color(), marker=p[pk].get_marker(),
                            markersize=p[pk].get_markersize(), mec='none', clip_on=False,
                            label=p[pk].get_label(), transform=axeod.transAxes)
             axeod.add_line(ma)
         plot_eod_waveform(axeod, mean_eod, props, peaks, unit)
->>>>>>> 822eba22
         axeod.yaxis.set_major_locator(ticker.MaxNLocator(ny))
         if len(indices) > 2 and k < 2:
             axeod.set_xlabel('')
