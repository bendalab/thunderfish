"""
# thunderfish

Automatically detect and analyze all EOD waveforms in a short recording
and generate a summary plot and data tables.

Run it from the thunderfish development directory as:
python3 -m thunderfish.thunderfish audiofile.wav   or
python -m thunderfish.thunderfish audiofile.wav
"""

import sys
import os
import glob
import argparse
import numpy as np
import matplotlib.pyplot as plt
import matplotlib.ticker as ticker
import matplotlib.lines as ml
from matplotlib.transforms import Bbox
from multiprocessing import Pool, freeze_support, cpu_count
from audioio import play, fade
from .version import __version__, __year__
from .configfile import ConfigFile
from .dataloader import load_data
from .bestwindow import add_clip_config, add_best_window_config
from .bestwindow import clip_args, best_window_args
from .bestwindow import find_best_window, plot_best_data
from .checkpulse import check_pulse_width, check_pulse_width_args
from .lizpulses import extract_pulsefish
from .powerspectrum import decibel, plot_decibel_psd, multi_psd
from .powerspectrum import add_multi_psd_config, multi_psd_args
from .harmonics import add_psd_peak_detection_config, add_harmonic_groups_config
from .harmonics import harmonic_groups, harmonic_groups_args, psd_peak_detection_args
from .harmonics import colors_markers, plot_harmonic_groups
from .consistentfishes import consistent_fishes
from .eodanalysis import eod_waveform, analyze_wave, analyze_pulse
from .eodanalysis import plot_eod_recording, plot_pulse_eods, plot_eod_waveform
from .eodanalysis import plot_pulse_spectrum, plot_wave_spectrum
from .eodanalysis import add_eod_analysis_config, eod_waveform_args
from .eodanalysis import analyze_wave_args, analyze_pulse_args
from .eodanalysis import wave_quality, wave_quality_args, add_eod_quality_config
from .eodanalysis import pulse_quality, pulse_quality_args
from .eodanalysis import save_eod_waveform, save_wave_eodfs, save_wave_fish, save_pulse_fish
from .eodanalysis import save_wave_spectrum, save_pulse_spectrum, save_pulse_peaks
from .fakefish import normalize_wavefish, export_wavefish
from .tabledata import TableData, add_write_table_config, write_table_args

import matplotlib
matplotlib.use('TkAgg')

def configuration(config_file, save_config=False, file_name='', verbose=0):
    """
    Assemble, save, and load configuration parameter for thunderfish.

    Parameters
    ----------
    config_file: string
        Name of the configuration file to be loaded.
    save_config: boolean
        If True write the configuration file to the current working directory
        after loading existing configuration files.
    file_name: string
        Data file to be analyzed. Config files will be loaded from this path
        and up to three levels up.
    verbose: int
        Print out information about loaded configuration files
        if greater than zero.

    Returns
    -------
    cfg: ConfigFile
        Configuration parameters.
    """
    cfg = ConfigFile()
    add_multi_psd_config(cfg)
    cfg.add('frequencyThreshold', 1.0, 'Hz',
            'The fundamental frequency of each fish needs to be detected in each power spectrum within this threshold.')
    # TODO: make this threshold dependent on frequency resolution!
    cfg.add('minPSDAverages', 3, '', 'Minimum number of fft averages for estimating the power spectrum.')  # needed by fishfinder
    add_psd_peak_detection_config(cfg)
    add_harmonic_groups_config(cfg)
    add_clip_config(cfg)
    cfg.add('unwrapData', False, '', 'Unwrap scrambled wav-file data.')
    add_best_window_config(cfg, win_size=8.0, w_cv_ampl=10.0)
    add_eod_analysis_config(cfg, min_pulse_win=0.004)
    del cfg['eodSnippetFac']
    del cfg['eodMinSnippet']
    del cfg['eodMinSem']
    add_eod_quality_config(cfg)
    add_write_table_config(cfg, table_format='csv', unit_style='row',
                           align_columns=True, shrink_width=False)
    
    # load configuration from working directory and data directories:
    cfg.load_files(config_file, file_name, 3, verbose)

    # save configuration:
    if save_config:
        ext = os.path.splitext(config_file)[1]
        if ext != os.extsep + 'cfg':
            print('configuration file name must have .cfg as extension!')
        else:
            print('write configuration to %s ...' % config_file)
            del cfg['fileColumnNumbers']
            del cfg['fileShrinkColumnWidth']
            del cfg['fileMissing']
            del cfg['fileLaTeXLabelCommand']
            del cfg['fileLaTeXMergeStd']
            cfg.dump(config_file)
    return cfg


def detect_eods(data, samplerate, clipped, name, verbose, cfg):
    """ Detect EODs of all fish present in the data.

    Parameters
    ----------
    data: array of floats
        The recording in which to detect EODs.
    samplerate: float
        Sampling rate of the dataset.
    clipped: float
        Fraction of clipped amplitudes.
    name: string
        Name of the recording (e.g. its filename).
    verbose: int
        Print out information about EOD detection if greater than zero.
    cfg: ConfigFile
        Configuration parameters.

    Returns
    -------
    psd_data: list of 2D array
        List of power spectra (frequencies and power) of the analysed data
        for different frequency resolutions.
    wave_eodfs: array
        Frequency and power of fundamental frequency/harmonics of all wave fish.
    wave_indices: array of int
        Indices of wave fish mapping from wave_eodfs to eod_props.
        If negative, then that EOD frequency has no waveform described in eod_props.
    eod_props: list of dict
        Lists of EOD properties as returned by analyze_pulse() and analyze_wave()
        for each waveform in mean_eods.
    mean_eods: list of 2-D arrays with time, mean, sem, and fit.
        Averaged EOD waveforms of pulse and wave fish.
    spec_data: list of 2_D arrays
        For each pulsefish a power spectrum of the single pulse and for
        each wavefish the relative amplitudes and phases of the harmonics.
    peak_data: list of 2_D arrays
        For each pulse fish a list of peak properties
        (index, time, and amplitude), empty array for wave fish.
    power_thresh:  2 D array or None
        Frequency (first column) and power (second column) of threshold
        derived from single pulse spectra to discard false wave fish.
        None if no pulse fish was detected.
    skip_reason: list of string
        Reasons, why an EOD was discarded.
    """
    # detect pulse fish:
    pulse_fish, _, eod_times = check_pulse_width(data, samplerate, verbose=verbose,
                                                 **check_pulse_width_args(cfg))
    eod_times = [eod_times] if pulse_fish else []
    pulse_unreliabilities = [0.0]
    """
<<<<<<< HEAD

    _, eod_times, eod_peaktimes, pulse_unreliabilities, zoom_window = extract_pulsefish(data, samplerate, verbose=verbose)

=======
    _, eod_times, pulse_unreliabilities = extract_pulsefish(data, samplerate)
    """
    
>>>>>>> 06fb0598
    # calculate power spectra:
    psd_data = multi_psd(data, samplerate, **multi_psd_args(cfg))
            
    # find the fishes in the different powerspectra:
    h_kwargs = psd_peak_detection_args(cfg)
    h_kwargs.update(harmonic_groups_args(cfg))
    wave_eodfs_list = []
    for i, psd in enumerate(psd_data):
        wave_eodfs = harmonic_groups(psd[:,0], psd[:,1], verbose-1, **h_kwargs)[0]
        if verbose > 0 and len(psd_data) > 1:
            numpsdresolutions = cfg.value('numberPSDResolutions')
            print('fundamental frequencies detected in power spectrum of window %d at resolution %d:'
                  % (i//numpsdresolutions, i%numpsdresolutions))
            if len(wave_eodfs) > 0:
                print('  ' + ' '.join(['%.1f' % freq[0, 0] for freq in wave_eodfs]))
            else:
                print('  none')
        wave_eodfs_list.append(wave_eodfs)
    # filter the different wave_eodfs_list to get a wave_eodfs with consistent fishes:
    wave_eodfs = consistent_fishes(wave_eodfs_list,
                                   df_th=cfg.value('frequencyThreshold'))
    if verbose > 0:
        if len(wave_eodfs) > 0:
            print('fundamental frequencies consistent in all power spectra:')
            print('  ' + ' '.join(['%.1f' % freq[0, 0] for freq in wave_eodfs]))
        else:
            print('no fundamental frequencies are consistent in all power spectra')

    # analysis results:
    eod_props = []
    mean_eods = []
    spec_data = []
    peak_data = []
    power_thresh = None
    skip_reason = []
    
    # analyse eod waveform of pulse-fish:
<<<<<<< HEAD
    max_eods = cfg.value('eodMaxEODs')
    minfres = cfg.value('frequencyResolution')

    for k, (eod_ts, eod_pts, unreliability) in enumerate(zip(eod_times, eod_peaktimes, pulse_unreliabilities)):

=======
    min_fres = cfg.value('frequencyResolution')
    for eod_ts, unreliability in zip(eod_times, pulse_unreliabilities):
>>>>>>> 06fb0598
        mean_eod, eod_times0 = \
            eod_waveform(data, samplerate, eod_ts,
                         win_fac=0.8, min_win=cfg.value('eodMinPulseSnippet'),
                         min_sem=False, **eod_waveform_args(cfg))
        mean_eod, props, peaks, power = analyze_pulse(mean_eod, eod_times0,
                                                      freq_resolution=min_fres,
                                                      **analyze_pulse_args(cfg))
        # XXX make this a config parameter!
        unrel_thresh = 0.2
        if unreliability > unrel_thresh:
            if verbose > 0:
                print('skip %6.1fHz pulse fish: unreliability %.2f larger than %.2f' %
                      (props['EODf'], unreliability, unrel_thresh))
            continue

        props['peaktimes'] = eod_pts
        props['index'] = len(eod_props)
        props['clipped'] = clipped

        p_thresh = 5.0*props['EODf']**2.0 * power[:,1]
        if power_thresh is None:
            power_thresh = np.zeros(power.shape)
            power_thresh[:,0] = power[:,0]
            power_thresh[:,1] = p_thresh
        else:
            p_thresh = np.interp(power_thresh[:,0], power[:,0], p_thresh)
            power_thresh[:,1] = np.max(np.vstack((power_thresh[:,1].T, p_thresh)), axis=0)
            
        # add good waveforms only:
        skips, msg = pulse_quality(0, clipped, props['rmssem'],
                                   **pulse_quality_args(cfg))
        if len(skips) == 0:
            eod_props.append(props)
            mean_eods.append(mean_eod)
            spec_data.append(power)
            peak_data.append(peaks)
            if verbose > 0:
                print('take %6.1fHz pulse fish: %s' % (props['EODf'], msg))
        else:
            skip_reason += ['%.1fHz pulse fish %s' % (props['EODf'], skips)]
            if verbose > 0:
                print('skip %6.1fHz pulse fish: %s (%s)' %
                      (props['EODf'], skips, msg))

    # remove wavefish below pulse fish power:
    if power_thresh is not None:
        n = len(wave_eodfs)
        maxh = 6
        df = power_thresh[1,0] - power_thresh[0,0]
        for k, fish in enumerate(reversed(wave_eodfs)):
            hfrac = float(np.sum(fish[:maxh,1] < power_thresh[np.array(fish[:maxh,0]//df, dtype=int),1]))/float(len(fish[:maxh,1]))
            # XXX make this fraction a config parameter!
            if hfrac >= 0.3:
                wave_eodfs.pop(n-1-k)
                if verbose > 0:
                    print('skip %6.1fHz wave  fish: %.0f%% of the harmonics are below pulsefish threshold' % (fish[0,0], 100.0*hfrac))        

    # analyse EOD waveform of all wavefish:
    powers = np.array([np.sum(fish[:, 1]) for fish in wave_eodfs])
    wave_indices = np.zeros(len(wave_eodfs), dtype=np.int)
    for k, idx in enumerate(np.argsort(-powers)):
        fish = wave_eodfs[idx]
        eod_times = np.arange(0.0, len(data)/samplerate, 1.0/fish[0,0])
        mean_eod, eod_times = \
            eod_waveform(data, samplerate, eod_times, win_fac=3.0, min_win=0.0,
                         min_sem=(k==0), **eod_waveform_args(cfg))
        mean_eod, props, sdata, error_str = \
            analyze_wave(mean_eod, fish, **analyze_wave_args(cfg))
        if error_str:
            print(name + ': ' + error_str)
        props['n'] = len(eod_times)
        props['index'] = len(eod_props)
        props['clipped'] = clipped if k == 0 else 0.0
        # add good waveforms only:
        skips, msg = wave_quality(k, clipped, props['rmssem'],
                                  props['rmserror'], props['power'],
                                  sdata[1:,3], **wave_quality_args(cfg))
        if len(skips) == 0:
            wave_indices[idx] = props['index']
            eod_props.append(props)
            mean_eods.append(mean_eod)
            spec_data.append(sdata)
            peak_data.append([])
            if verbose > 0:
                print('take %6.1fHz wave  fish: %s' % (props['EODf'], msg))
        else:
            wave_indices[idx] = -1
            skip_reason += ['%.1fHz wave fish %s' % (props['EODf'], skips)]
            if verbose > 0:
                print('skip %6.1fHz wave  fish: %s (%s)' %
                      (props['EODf'], skips, msg))
    return (psd_data, wave_eodfs, wave_indices, eod_props, mean_eods,
            spec_data, peak_data, power_thresh, skip_reason, zoom_window)


def remove_eod_files(output_basename, verbose, cfg):
    """ Remove all files from previous runs of thunderfish
    """
    ff = cfg.value('fileFormat')
    if ff == 'py':
        fext = 'py'
    else:
        fext = TableData.extensions[cfg.value('fileFormat')]
    # remove all files from previous runs of thunderfish:
    for fn in glob.glob('%s*.%s' % (output_basename, fext)):
        os.remove(fn)
        if verbose > 0:
            print('removed file %s' % fn)

            
def save_eods(output_basename, eod_props, mean_eods, spec_data, peak_data,
              wave_eodfs, wave_indices, unit, verbose, cfg):
    """ Save analysis results of all EODs to files.
    """
    if write_table_args(cfg)['table_format'] == 'py':
        with open(output_basename+'.py', 'w') as f:
            name = os.path.basename(output_basename)
            for k, sdata in enumerate(spec_data):
                # save wave fish only:
                if len(sdata)>0 and sdata.shape[1] > 2:
                    fish = dict(amplitudes=sdata[:,3], phases=sdata[:,5])
                    fish = normalize_wavefish(fish)
                    export_wavefish(fish, name+'-%d_harmonics' % k, f)
    else:
        # all wave fish in wave_eodfs:
        if len(wave_eodfs) > 0:
            fp = save_wave_eodfs(wave_eodfs, wave_indices, output_basename,
                                 **write_table_args(cfg))
            if verbose > 0:
                print('wrote file %s' % fp)
        # all wave and pulse fish:
        for i, (mean_eod, sdata, pdata) in enumerate(zip(mean_eods, spec_data, peak_data)):
            fp = save_eod_waveform(mean_eod, unit, i, output_basename,
                                   **write_table_args(cfg))
            if verbose > 0:
                print('wrote file %s' % fp)
            # power spectrum:
            if len(sdata)>0:
                if sdata.shape[1] == 2:
                    fp = save_pulse_spectrum(sdata, unit, i, output_basename,
                                             **write_table_args(cfg))
                else:
                    fp = save_wave_spectrum(sdata, unit, i, output_basename,
                                            **write_table_args(cfg))
                if verbose > 0:
                    print('wrote file %s' % fp)
            # peaks:
            fp = save_pulse_peaks(pdata, unit, i, output_basename,
                                  **write_table_args(cfg))
            if verbose > 0 and fp is not None:
                print('wrote file %s' % fp)
        # wave fish properties:
        fp = save_wave_fish(eod_props, unit, output_basename,
                            **write_table_args(cfg))
        if verbose > 0 and fp:
            print('wrote file %s' % fp)
        # pulse fish properties:
        fp = save_pulse_fish(eod_props, unit, output_basename,
                             **write_table_args(cfg))
        if verbose > 0 and fp:
            print('wrote file %s' % fp)

                            
<<<<<<< HEAD
def plot_eods(base_name, raw_data, samplerate, zoom_window, idx0, idx1,
              clipped, wave_eodfs, mean_eods, eod_props, peak_data, spec_data,
              indices, unit, psd_data, power_thresh, label_power,
              max_freq=3000.0, interactive=True):
=======
def plot_eods(base_name, raw_data, samplerate, idx0, idx1, clipped,
              wave_eodfs, wave_indices, mean_eods, eod_props, peak_data, spec_data,
              indices, unit, psd_data, power_thresh=None, label_power=True,
              log_freq=False, min_freq=0.0, max_freq=3000.0, interactive=True, verbose=0):
>>>>>>> 06fb0598
    """
    Creates an output plot for the thunderfish program.

    This output contains the raw trace where the analysis window is
    marked, the power-spectrum of this analysis window where the
    detected fish are marked, a mean EOD plot, a histogram of the inter
    EOD interval and further information about the recording that is
    analysed.

    Parameters
    ----------
    base_name: string
        Basename of audio_file.
    raw_data: array
        Dataset.
    samplerate: float
        Sampling rate of the dataset.
    idx0: float
        Index of the beginning of the analysis window in the dataset.
    idx1: float
        Index of the end of the analysis window in the dataset.
    clipped: float
        Fraction of clipped amplitudes.
    wave_eodfs: array
        Frequency and power of fundamental frequency/harmonics of several fish.
    wave_indices: array of int
        Indices of wave fish mapping from wave_eodfs to eod_props.
        If negative, then that EOD frequency has no waveform described in eod_props.
    mean_eods: list of 2-D arrays with time, mean and std.
        Mean trace for the mean EOD plot.
    eod_props: list of dict
        Properties for each waveform in mean_eods.
    peak_data: list of 2_D arrays
        For each pulsefish a list of peak properties
        (index, time, and amplitude).
    spec_data: list of 2_D arrays
        For each pulsefish a power spectrum of the single pulse and for
        each wavefish the relative amplitudes and phases of the harmonics.
    indices: list of int or None
        Indices of the fish in eod_props to be plotted.
        If None try to plot all.
    unit: string
        Unit of the trace and the mean EOD.
    psd_data: array
        Power spectrum of the analysed data for different frequency resolutions.
    power_thresh:  2 D array or None
        Frequency (first column) and power (second column) of threshold
        derived from single pulse spectra to discard false wave fish.
    label_power: boolean
        If `True` put the power in decibel in addition to the frequency
        into the legend.
    log_freq: boolean
        Logarithmic (True) or linear (False) frequency axis of power spectrum of recording.
    min_freq: float
        Limits of frequency axis of power spectrum of recording
        are set to `(min_freq, max_freq)` if `max_freq` is greater than zero
    max_freq: float
        Limits of frequency axis of power spectrum of recording
        are set to `(min_freq, max_freq)` and limits of power axis are computed
        from powers below max_freq if `max_freq` is greater than zero
    interactive: bool
        If True install some keyboard interaction.
    verbose: int
        Print out information about data to be plotted if greater than zero.

    Returns
    -------
    fig: plt.figure
        Figure with the plots.
    """

    def keypress(event):
        if event.key in 'pP':
            if idx1 > idx0:
                playdata = 1.0 * raw_data[idx0:idx1]
            else:
                playdata = 1.0 * raw_data[:]
            fade(playdata, samplerate, 0.1)
            play(playdata, samplerate, blocking=False)

    def recording_format_coord(x, y):
        return 'full recording: x=%.3f s, y=%.3f' % (x, y)

    def recordingzoom_format_coord(x, y):
        return 'recording zoom-in: x=%.3f s, y=%.3f' % (x, y)
            
    def psd_format_coord(x, y):
        return 'power spectrum: x=%.1f Hz, y=%.1f dB' % (x, y)

    def meaneod_format_coord(x, y):
        return 'mean EOD waveform: x=%.2f ms, y=%.3f' % (x, y)

    def ampl_format_coord(x, y):
        return u'amplitude spectrum: x=%.0f, y=%.2f' % (x, y)

    def phase_format_coord(x, y):
        return u'phase spectrum: x=%.0f, y=%.2f \u03c0' % (x, y/np.pi)
            
    def pulsepsd_format_coord(x, y):
        return 'single pulse power spectrum: x=%.1f Hz, y=%.1f dB' % (x, y)

    fig = plt.figure(facecolor='white', figsize=(14., 10.))
    if interactive:
        fig.canvas.mpl_connect('key_press_event', keypress)
    ax1 = fig.add_axes([0.02, 0.9, 0.96, 0.1])   # title
    ax2 = fig.add_axes([0.075, 0.6, 0.4, 0.3])   # recording zoom-in
    ax3 = fig.add_axes([0.075, 0.6, 0.7, 0.3])   # psd
    ax4 = fig.add_axes([0.075, 0.2, 0.4, 0.3])   # mean eod 1
    ax5 = fig.add_axes([0.575, 0.2, 0.4, 0.3])   # pulse/amplitude spectrum or mean eod 2
    ax6 = fig.add_axes([0.075, 0.2, 0.4, 0.14])  # mean eod 3
    ax7 = fig.add_axes([0.575, 0.2, 0.4, 0.14])  # phase spectrum or mean eod 4
    ax8 = fig.add_axes([0.075, 0.06, 0.9, 0.09]) # whole trace
    
    # plot title:
    ax1.text(0.0, .64, base_name, fontsize=22)
        
    ax1.text(1.0, .72, 'thunderfish by Benda-Lab', fontsize=16, ha='right')
    ax1.text(1.0, .45, 'Version %s' % __version__, fontsize=16, ha='right')
    ax1.set_frame_on(False)
    ax1.set_axis_off()
    ax1.set_navigate(False)

    # count number of fish types to be plotted:
    if indices is None:
        indices = list(range(len(eod_props)))
    indices = np.array(indices, dtype=np.int)
    nwave = 0
    npulse = 0
    for idx in indices:
        if eod_props[idx]['type'] == 'pulse':
            npulse += 1
        elif eod_props[idx]['type'] == 'wave':
            nwave += 1

    if verbose > 0:
        print('plot: %2d waveforms: %2d wave fish, %2d pulse fish and %2d EOD frequencies.'
              % (len(indices), nwave, npulse, len(wave_eodfs)))
    
    ############
    
    # plot psd
    wave_colors, wave_markers = colors_markers()
    if len(indices) == 0 or len(wave_eodfs) > 0 or npulse == 0:
        legend_inside = True
        if len(indices) == 0:
            ax3.set_position([0.075, 0.2, 0.9, 0.3]) # bottom, wide
        elif len(wave_eodfs) <= 2 or npulse > 0:
            ax3.set_position([0.575, 0.6, 0.4, 0.3]) # top, right
        else:
            ax3.set_position([0.075, 0.6, 0.7, 0.3]) # top, wide
            legend_inside = False
        if power_thresh is not None:
            ax3.plot(power_thresh[:,0], decibel(power_thresh[:,1]), '#CCCCCC', lw=1)
        if len(wave_eodfs) > 0:
            kwargs = {}
            if len(wave_eodfs) > 1:
                title = '%d EOD frequencies' % len(wave_eodfs)
                kwargs = {'title': title if len(wave_eodfs) > 2 else None }
                if legend_inside:
                    kwargs.update({'bbox_to_anchor': (1.05, 1.1),
                                   'loc': 'upper right', 'legend_rows': 2})
                else:
                    kwargs.update({'bbox_to_anchor': (1.0, 1.1),
                                   'loc': 'upper left', 'legend_rows': 12})
            plot_harmonic_groups(ax3, wave_eodfs, wave_indices, max_groups=0,
                                 sort_by_freq=True, label_power=label_power,
                                 colors=wave_colors, markers=wave_markers,
                                 frameon=False, **kwargs)
        plot_decibel_psd(ax3, psd_data[0][:,0], psd_data[0][:,1], log_freq=log_freq,
                         min_freq=min_freq, max_freq=max_freq, ymarg=5.0, color='blue')
        ax3.yaxis.set_major_locator(ticker.MaxNLocator(6))
        if len(wave_eodfs) == 1:
            ax3.get_legend().set_visible(False)
            label = '%6.1f Hz' % wave_eodfs[0][0, 0]
            ax3.set_title('Powerspectrum: %s' % label, y=1.05, fontsize=14)
        else:
            ax3.set_title('Powerspectrum', y=1.05, fontsize=14)
        ax3.format_coord = psd_format_coord
    else:
        ax3.set_visible(False)
    
    ############

    # plot recording
    pulse_colors, pulse_markers = colors_markers()
    pulse_colors = pulse_colors[3:]
    pulse_markers = pulse_markers[3:]
    if len(indices) == 0 or npulse > 0 or len(wave_eodfs) <= 2:
        if len(indices) > 0 and (len(wave_eodfs) > 0 and len(wave_eodfs) <= 2):
            ax2.set_position([0.075, 0.6, 0.4, 0.3]) # top, left
        else:
            ax2.set_position([0.075, 0.6, 0.9, 0.3]) # top, wide
        width = 0.1
        if len(indices) > 0:
            if eod_props[indices[0]]['type'] == 'wave':
                width = 5.0/eod_props[indices[0]]['EODf']
            else:
                if len(wave_eodfs) > 0:
                    width = 3.0/eod_props[indices[0]]['EODf']
                else:
                    width = 10.0/eod_props[indices[0]]['EODf']
<<<<<<< HEAD
        width = (1+width//0.005)*0.005
        plot_eod_recording(ax8, raw_data[idx0:idx1], samplerate, width, unit,
                           idx0/samplerate)
        plot_pulse_eods(ax8, raw_data[idx0:idx1], zoom_window, width, samplerate, eod_props, idx0/samplerate,
                        colors=colors[3:], markers=markers[3:])
        ax8.set_title('Recording', fontsize=14, y=1.05)
        #ax8.format_coord = recordingzoom_format_coord
=======
            width = (1+width//0.005)*0.005
        plot_pulse_eods(ax2, raw_data[idx0:idx1], samplerate, eod_props, idx0/samplerate,
                        colors=pulse_colors, markers=pulse_markers)
        rdata = raw_data[idx0:idx1] if idx1 > idx0 else raw_data
        plot_eod_recording(ax2, rdata, samplerate, width, unit, idx0/samplerate)
        ax2.set_title('Recording', fontsize=14, y=1.05)
        ax2.format_coord = recordingzoom_format_coord
>>>>>>> 06fb0598
    else:
        ax2.set_visible(False)        

    ##########

    # sort indices by p-p amplitude:
    pp_ampls = [eod_props[idx]['p-p-amplitude'] for idx in indices]
    pp_indices = np.argsort(pp_ampls)[::-1]
    eodaxes = [ax4, ax5, ax6, ax7]
    for ax in eodaxes:
        ax.set_visible(False)
    if len(indices) > 2:
        ax4.set_position([0.075, 0.39, 0.4, 0.13])
        ax5.set_position([0.575, 0.39, 0.4, 0.13])
        ax6.set_position([0.075, 0.2, 0.4, 0.13])
        ax7.set_position([0.575, 0.2, 0.4, 0.13])
        ty = 1.10
        my = 1.16
        ny = 4
    else:
        ty = 1.08
        my = 1.10
        ny = 6

    # plot mean EOD
    w, _ = ax3.get_legend_handles_labels()
    eodf_labels = [wi.get_label().split()[0] for wi in w]
    legend_eodfs = np.array([float(f) if f[0] != '(' else np.nan for f in eodf_labels])
    p, _ = ax2.get_legend_handles_labels()
    for k, (axeod, idx) in enumerate(zip(eodaxes, indices[pp_indices])):
        mean_eod = mean_eods[idx]
        props = eod_props[idx]
        peaks = peak_data[idx]
        axeod.set_visible(True)
        if len(indices) > 1:
            axeod.text(0.3, ty, '{EODf:.1f} Hz {type} fish'.format(**props),
                       transform = axeod.transAxes, fontsize=14)
            mx = 0.25
        else:
            axeod.text(-0.1, ty, '{EODf:.1f} Hz {type} fish'.format(**props),
                       transform = axeod.transAxes, fontsize=14)
            axeod.text(0.5, ty, 'Averaged EOD',
                       transform = axeod.transAxes, fontsize=14, ha='center')
            mx = -0.14
        if props['type'] == 'wave':
            eodf = props['EODf']
            wk = np.nanargmin(np.abs(legend_eodfs - eodf))
            ma = ml.Line2D([mx], [my], color=w[wk].get_color(), marker=w[wk].get_marker(),
                           markersize=w[wk].get_markersize(), mec='none', clip_on=False,
                           label=w[wk].get_label(), transform=axeod.transAxes)
            axeod.add_line(ma)
        else:
            #eodf = props['EODf']
            #wk = np.argmin(np.abs(legend_eodfs - eodf))
            pk = k
            ma = ml.Line2D([mx], [my], color=p[pk].get_color(), marker=p[pk].get_marker(),
                           markersize=p[pk].get_markersize(), mec='none', clip_on=False,
                           label=p[pk].get_label(), transform=axeod.transAxes)
            axeod.add_line(ma)
        if len(unit) == 0 or unit == 'a.u.':
            unit = ''
        tau = props['tau'] if 'tau' in props else None
        plot_eod_waveform(axeod, mean_eod, peaks, unit, tau=tau)
        props['unit'] = unit
        props['eods'] = 'EODs' if props['n'] > 1 else 'EOD'
        label = 'p-p amplitude = {p-p-amplitude:.3g} {unit}\nn = {n} {eods}\n'.format(**props)
        if props['flipped']:
            label += 'flipped\n'
        if -mean_eod[0,0] < 0.6*mean_eod[-1,0]:
            axeod.text(0.97, 0.97, label, transform = axeod.transAxes,
                       va='top', ha='right')
        else:
            axeod.text(0.03, 0.97, label, transform = axeod.transAxes, va='top')
        axeod.yaxis.set_major_locator(ticker.MaxNLocator(ny))
        if props['type'] == 'wave':
            lim = 750.0/props['EODf']
            axeod.set_xlim([-lim, +lim])
        if len(indices) > 2 and k < 2:
            axeod.set_xlabel('')
        axeod.format_coord = meaneod_format_coord
            

    ################

    # plot spectra:
    if len(indices) == 1:
        ax5.set_visible(True)
        if  eod_props[indices[0]]['type'] == 'pulse':
            plot_pulse_spectrum(ax5, spec_data[indices[0]], eod_props[indices[0]])
            ax5.set_title('Single pulse spectrum', fontsize=14, y=1.05)
            ax5.format_coord = pulsepsd_format_coord
        else:
            ax7.set_visible(True)
            ax5.set_position([0.575, 0.36, 0.4, 0.14])
            plot_wave_spectrum(ax5, ax7, spec_data[indices[0]], eod_props[indices[0]],
                               unit)
            ax5.set_title('Amplitude and phase spectrum', fontsize=14, y=1.05)
            ax5.set_xticklabels([])
            ax5.yaxis.set_major_locator(ticker.MaxNLocator(4))
            ax5.format_coord = ampl_format_coord
            ax7.format_coord = phase_format_coord
    
    ############

<<<<<<< HEAD
    ################

    # plot data trace in case no fish was found:
    if not usedax[0]:
        ax3.set_position([0.075, 0.6, 0.9, 0.3])   # enlarge psd
        ax4.set_position([0.075, 0.2, 0.9, 0.3])
        rdata = raw_data[idx0:idx1] if idx1 > idx0 else raw_data
        plot_eod_recording(ax4, 
            rdata, samplerate, 0.1, unit, idx0/samplerate)
        ax4.set_title('Recording', fontsize=14, y=1.05)
        ax4.format_coord = recordingzoom_format_coord
        usedax[0] = True

    # hide unused axes:
    for used, ax in zip(usedax, eodaxes):
        if not used:
            ax.set_visible(False)
=======
    # plot trace
    plot_best_data(ax8, raw_data, samplerate, unit, idx0, idx1, clipped)
    ax8.format_coord = recording_format_coord
    
    ############
>>>>>>> 06fb0598
            
    # cosmetics
    for ax in [ax2, ax3, ax4, ax5, ax6, ax7, ax8]:
        ax.spines['top'].set_visible(False)
        ax.spines['right'].set_visible(False)
        ax.get_xaxis().tick_bottom()
        ax.get_yaxis().tick_left()

    # remove invisible axes:
    for ax in [ax2, ax3, ax4, ax5, ax6, ax7]:
        if not ax.get_visible():
            ax.set_position([0.99, 0.99, 0.01, 0.01])
            ax.set_navigate(False)
        
    return fig


def thunderfish(filename, cfg, channel=0, log_freq=0.0, save_data=False,
                save_plot=False, save_subplots=False, output_folder='.',
                keep_path=False, show_bestwindow=False, verbose=0):
    # check data file:
    if len(filename) == 0:
        return 'you need to specify a file containing some data'

    # file names:
    fn = filename if keep_path else os.path.basename(filename)
    outfilename = os.path.splitext(fn)[0]

    # check channel:
    if channel < 0:
        return '%s: invalid channel %d' % (filename, channel)

    # load data:
    try:
        raw_data, samplerate, unit = load_data(filename, channel,
                                               verbose=verbose)
    except IOError as e:
        return '%s: failed to open file: %s' % (filename, str(e))
    if len(raw_data) <= 1:
        return '%s: empty data file' % filename

    # best_window:
    data, idx0, idx1, clipped = find_best_window(raw_data, samplerate, cfg,
                                                 show_bestwindow)
    if show_bestwindow:
        return None
    found_bestwindow = idx1 > 0
    if not found_bestwindow:
        print(filename + ': not enough data for requested best window length. You may want to adjust the bestWindowSize parameter in the configuration file.')

    # detect EODs in the data:
    psd_data, wave_eodfs, wave_indices, eod_props, \
    mean_eods, spec_data, peak_data, power_thresh, skip_reason, zoom_window = \
      detect_eods(data, samplerate, clipped, filename, verbose, cfg)
    if not found_bestwindow:
        wave_eodfs = []
        wave_indices = []
        eod_props = []
        mean_eods = []

    # warning message in case no fish has been found:
    if found_bestwindow and not eod_props :
        msg = ', '.join(skip_reason)
        if msg:
            print(filename + ': no fish found: %s' % msg)
        else:
            print(filename + ': no fish found.')

    # save results to files:
    output_basename = os.path.join(output_folder, outfilename)
    if save_data:
        remove_eod_files(output_basename, verbose, cfg)
        if found_bestwindow:
            if keep_path:
                outpath = os.path.dirname(output_basename)
                if not os.path.exists(outpath):
                    if verbose > 0:
                        print('mkdir %s' % outpath)
                    os.makedirs(outpath)
            save_eods(output_basename, eod_props, mean_eods, spec_data, peak_data,
                      wave_eodfs, wave_indices, unit, verbose, cfg)

    if save_plot or not save_data:
<<<<<<< HEAD
        fig = plot_eods(outfilename, raw_data, samplerate, zoom_window, idx0, idx1, clipped,
                        wave_eodfs, mean_eods, eod_props, peak_data, spec_data,
                        None, unit, psd_data, power_thresh, True, 3000.0,
                        interactive=not save_data)
=======
        min_freq = 0.0
        max_freq = 3000.0
        if log_freq > 0.0:
            min_freq = log_freq
            max_freq = min_freq*20
            if max_freq < 2000:
                max_freq = 2000
            log_freq = True
        else:
            log_freq = False
        fig = plot_eods(outfilename, raw_data, samplerate, idx0, idx1, clipped,
                        wave_eodfs, wave_indices, mean_eods, eod_props, peak_data, spec_data,
                        None, unit, psd_data, power_thresh, True, log_freq, min_freq, max_freq,
                        interactive=not save_data, verbose=verbose)
>>>>>>> 06fb0598
        if save_plot:
            # save figure as pdf:
            fig.savefig(output_basename + '.pdf')
            if save_subplots:
                # make figures and call plot functions on them individually
                print('sorry, saving subplots separately is not implemented yet!')
            plt.close()
        elif not save_data:
            fig.canvas.set_window_title('thunderfish')
            plt.show()


pool_args = None

def run_thunderfish(file):
    """
    Helper function for mutlithreading Pool().map().
    """
    verbose = pool_args[-1]+1
    if verbose > 0:
        if verbose > 1:
            print('='*60)
        print('analyze recording %s ...' % file)
    msg = thunderfish(file, *pool_args)
    if msg:
        print(msg)


def main():
    # config file name:
    cfgfile = __package__ + '.cfg'

    # command line arguments:
    parser = argparse.ArgumentParser(add_help=False,
        description='Analyze EOD waveforms of weakly electric fish.',
        epilog='version %s by Benda-Lab (2015-%s)' % (__version__, __year__))
    parser.add_argument('-h', '--help', action='store_true',
                        help='show this help message and exit')
    parser.add_argument('--version', action='version', version=__version__)
    parser.add_argument('-v', action='count', dest='verbose',
                        help='verbosity level. Increase by specifying -v multiple times, or like -vvv')
    parser.add_argument('-c', dest='save_config', action='store_true',
                        help='save configuration to file {0} after reading all configuration files'.format(cfgfile))
    parser.add_argument('--channel', default=0, type=int,
                        help='channel to be analyzed (defaults to first channel)')
    parser.add_argument('-j', dest='jobs', nargs='?', type=int, default=None, const=0,
                        help='number of jobs run in parallel. Without argument use all CPU cores.')
    parser.add_argument('-s', dest='save_data', action='store_true',
                        help='save analysis results to files')
    parser.add_argument('-f', dest='format', default='auto', type=str,
                        choices=TableData.formats + ['py'],
                        help='file format used for saving analysis results, defaults to the format specified in the configuration file or "dat"')
    parser.add_argument('-p', dest='save_plot', action='store_true',
                        help='save output plot as pdf file')
    parser.add_argument('-P', dest='save_subplots', action='store_true',
                        help='save subplots as separate pdf files')
    parser.add_argument('-l', dest='log_freq', type=float, metavar='MINFREQ',
                        nargs='?', const=100.0, default=0.0,
                        help='logarithmic frequency axis in  power spectrum with optional minimum frequency (defaults to 100 Hz)')
    parser.add_argument('-o', dest='outpath', default='.', type=str,
                        help='path where to store results and figures (defaults to current working directory)')
    parser.add_argument('-k', dest='keep_path', action='store_true',
                        help='keep path of input file when saving analysis files, i.e. append path of input file to OUTPATH')
    parser.add_argument('-b', dest='show_bestwindow', action='store_true',
                        help='show the cost function of the best window algorithm')
    parser.add_argument('file', nargs='*', default='', type=str,
                        help='name of a file with time series data of an EOD recording')
    args = parser.parse_args()

    # help:
    if args.help:
        parser.print_help()
        print('')
        print('examples:')
        print('- analyze the single file data.wav interactively:')
        print('  > thunderfish data.wav')
        print('- automatically analyze all wav files in the current working directory and save analysis results and plot to files:')
        print('  > thunderfish -s -p *.wav')
        print('- analyze all wav files in the river1/ directory, use all CPUs, and write files directly to "results/":')
        print('  > thunderfish -j -s -p -o results/ river1/*.wav')
        print('- analyze all wav files in the river1/ directory and write files to "results/river1/":')
        print('  > thunderfish -s -p -o results/ -k river1/*.wav')
        print('- write configuration file:')
        print('  > thunderfish -c')
        parser.exit()

    # set verbosity level from command line:
    verbose = 0
    if args.verbose != None:
        verbose = args.verbose

    # interactive plot:
    plt.rcParams['keymap.quit'] = 'ctrl+w, alt+q, q'

    if args.save_config:
        # save configuration:
        file_name = args.file[0] if len(args.file) else ''
        configuration(cfgfile, args.save_config, file_name, verbose)
        exit()
    elif len(args.file) == 0:
        parser.error('you need to specify at least one file for the analysis')

    # analyze data files:
    cfg = configuration(cfgfile, False, args.file[0], verbose-1)
    if args.format != 'auto':
        cfg.set('fileFormat', args.format)
    # save plots:
    if args.save_subplots:
        args.save_plot = True
    # create output folder:
    if args.save_data or args.save_plot:
        if not os.path.exists(args.outpath):
            if verbose > 1:
                print('mkdir %s' % args.outpath)
            os.makedirs(args.outpath)
    # run on pool:
    global pool_args
    pool_args = (cfg, args.channel, args.log_freq, args.save_data,
                 args.save_plot, args.save_subplots, args.outpath, args.keep_path,
                 args.show_bestwindow, verbose-1)
    if args.jobs is not None and (args.save_data or args.save_plot) and len(args.file) > 1:
        cpus = cpu_count() if args.jobs == 0 else args.jobs
        if verbose > 1:
            print('run on %d cpus' % cpus)
        p = Pool(cpus)
        p.map(run_thunderfish, args.file)
    else:
        list(map(run_thunderfish, args.file))


if __name__ == '__main__':
    freeze_support()  # needed by multiprocessing for some weired windows stuff
    main()<|MERGE_RESOLUTION|>--- conflicted
+++ resolved
@@ -162,15 +162,9 @@
     eod_times = [eod_times] if pulse_fish else []
     pulse_unreliabilities = [0.0]
     """
-<<<<<<< HEAD
-
     _, eod_times, eod_peaktimes, pulse_unreliabilities, zoom_window = extract_pulsefish(data, samplerate, verbose=verbose)
-
-=======
-    _, eod_times, pulse_unreliabilities = extract_pulsefish(data, samplerate)
     """
     
->>>>>>> 06fb0598
     # calculate power spectra:
     psd_data = multi_psd(data, samplerate, **multi_psd_args(cfg))
             
@@ -208,16 +202,10 @@
     skip_reason = []
     
     # analyse eod waveform of pulse-fish:
-<<<<<<< HEAD
     max_eods = cfg.value('eodMaxEODs')
     minfres = cfg.value('frequencyResolution')
 
     for k, (eod_ts, eod_pts, unreliability) in enumerate(zip(eod_times, eod_peaktimes, pulse_unreliabilities)):
-
-=======
-    min_fres = cfg.value('frequencyResolution')
-    for eod_ts, unreliability in zip(eod_times, pulse_unreliabilities):
->>>>>>> 06fb0598
         mean_eod, eod_times0 = \
             eod_waveform(data, samplerate, eod_ts,
                          win_fac=0.8, min_win=cfg.value('eodMinPulseSnippet'),
@@ -381,17 +369,10 @@
             print('wrote file %s' % fp)
 
                             
-<<<<<<< HEAD
-def plot_eods(base_name, raw_data, samplerate, zoom_window, idx0, idx1,
-              clipped, wave_eodfs, mean_eods, eod_props, peak_data, spec_data,
-              indices, unit, psd_data, power_thresh, label_power,
-              max_freq=3000.0, interactive=True):
-=======
 def plot_eods(base_name, raw_data, samplerate, idx0, idx1, clipped,
               wave_eodfs, wave_indices, mean_eods, eod_props, peak_data, spec_data,
-              indices, unit, psd_data, power_thresh=None, label_power=True,
+              indices, unit, zoom_window, psd_data, power_thresh=None, label_power=True,
               log_freq=False, min_freq=0.0, max_freq=3000.0, interactive=True, verbose=0):
->>>>>>> 06fb0598
     """
     Creates an output plot for the thunderfish program.
 
@@ -593,23 +574,13 @@
                     width = 3.0/eod_props[indices[0]]['EODf']
                 else:
                     width = 10.0/eod_props[indices[0]]['EODf']
-<<<<<<< HEAD
-        width = (1+width//0.005)*0.005
-        plot_eod_recording(ax8, raw_data[idx0:idx1], samplerate, width, unit,
-                           idx0/samplerate)
-        plot_pulse_eods(ax8, raw_data[idx0:idx1], zoom_window, width, samplerate, eod_props, idx0/samplerate,
-                        colors=colors[3:], markers=markers[3:])
-        ax8.set_title('Recording', fontsize=14, y=1.05)
-        #ax8.format_coord = recordingzoom_format_coord
-=======
             width = (1+width//0.005)*0.005
-        plot_pulse_eods(ax2, raw_data[idx0:idx1], samplerate, eod_props, idx0/samplerate,
+        rdata = raw_data[idx0:idx1] if idx1 > idx0 else raw_data
+        plot_pulse_eods(ax2, rdata, zoom_window, width, samplerate, eod_props, idx0/samplerate,
                         colors=pulse_colors, markers=pulse_markers)
-        rdata = raw_data[idx0:idx1] if idx1 > idx0 else raw_data
         plot_eod_recording(ax2, rdata, samplerate, width, unit, idx0/samplerate)
         ax2.set_title('Recording', fontsize=14, y=1.05)
         ax2.format_coord = recordingzoom_format_coord
->>>>>>> 06fb0598
     else:
         ax2.set_visible(False)        
 
@@ -714,31 +685,11 @@
     
     ############
 
-<<<<<<< HEAD
-    ################
-
-    # plot data trace in case no fish was found:
-    if not usedax[0]:
-        ax3.set_position([0.075, 0.6, 0.9, 0.3])   # enlarge psd
-        ax4.set_position([0.075, 0.2, 0.9, 0.3])
-        rdata = raw_data[idx0:idx1] if idx1 > idx0 else raw_data
-        plot_eod_recording(ax4, 
-            rdata, samplerate, 0.1, unit, idx0/samplerate)
-        ax4.set_title('Recording', fontsize=14, y=1.05)
-        ax4.format_coord = recordingzoom_format_coord
-        usedax[0] = True
-
-    # hide unused axes:
-    for used, ax in zip(usedax, eodaxes):
-        if not used:
-            ax.set_visible(False)
-=======
     # plot trace
     plot_best_data(ax8, raw_data, samplerate, unit, idx0, idx1, clipped)
     ax8.format_coord = recording_format_coord
     
     ############
->>>>>>> 06fb0598
             
     # cosmetics
     for ax in [ax2, ax3, ax4, ax5, ax6, ax7, ax8]:
@@ -822,12 +773,6 @@
                       wave_eodfs, wave_indices, unit, verbose, cfg)
 
     if save_plot or not save_data:
-<<<<<<< HEAD
-        fig = plot_eods(outfilename, raw_data, samplerate, zoom_window, idx0, idx1, clipped,
-                        wave_eodfs, mean_eods, eod_props, peak_data, spec_data,
-                        None, unit, psd_data, power_thresh, True, 3000.0,
-                        interactive=not save_data)
-=======
         min_freq = 0.0
         max_freq = 3000.0
         if log_freq > 0.0:
@@ -840,9 +785,8 @@
             log_freq = False
         fig = plot_eods(outfilename, raw_data, samplerate, idx0, idx1, clipped,
                         wave_eodfs, wave_indices, mean_eods, eod_props, peak_data, spec_data,
-                        None, unit, psd_data, power_thresh, True, log_freq, min_freq, max_freq,
+                        None, unit, zoom_window, psd_data, power_thresh, True, log_freq, min_freq, max_freq,
                         interactive=not save_data, verbose=verbose)
->>>>>>> 06fb0598
         if save_plot:
             # save figure as pdf:
             fig.savefig(output_basename + '.pdf')
