"""
# Harmonics
Extract and analyze harmonic frequencies from power spectra.

## Harmonic group extraction
- `harmonic_groups()`: detect peaks in power spectrum and group them
                       according to their harmonic structure.
- `expand_group()`: add more harmonics to harmonic group. 
- `extract_fundamentals()`: collect harmonic groups from
                            lists of power spectrum peaks.
- `threshold_estimate()`: estimates thresholds for peak detection
                          in a power spectrum.
                            
## Helper functions for harmonic group extraction
- `build_harmonic_group()`: find all the harmonics belonging to the largest peak in the power spectrum.
- `retrieve_harmonic_group()`: find all the harmonics belonging to a given fundamental.
- `group_candidate()`: candidate harmonic frequencies belonging to a fundamental frequency.
- `update_group()`: update frequency lists and harmonic group.

## Handling of lists of harmonic groups
- `fundamental_freqs()`: extract fundamental frequencies from
                         lists of harmonic groups.
- `fundamental_freqs_and_power()`: extract fundamental frequencies and their
                                   power in dB from lists of harmonic groups.

## Handling of lists of fundamental frequencies
- `add_relative_power()`: add a column with relative power.
- `add_power_ranks()`: add a column with power ranks.
- `similar_indices()`: indices of similar frequencies.
- `unique_mask()`: mark similar frequencies from different recordings as dublicate.
- `unique()`: remove similar frequencies from different recordings.

## Visualization
- `colors_markers()`: Generate a list of colors and markers for plotting.
- `plot_harmonic_groups()`: Mark decibel power of fundamentals and their
                            harmonics.
- `plot_psd_harmonic_groups()`: Plot decibel power-spectrum with detected peaks,
                                harmonic groups, and mains frequencies.

## Configuration parameter
- `add_psd_peak_detection_config()`: add parameters for the detection of
                                     peaks in power spectra to configuration.
- `psd_peak_detection_args()`: retrieve parameters for the detection of peaks
                               in power spectra from configuration.
- `add_harmonic_groups_config()`: add parameters for the detection of
                                  harmonic groups to configuration.
- `harmonic_groups_args()`: retrieve parameters for the detection of
                            harmonic groups from configuration.
"""

from __future__ import print_function
import math as m
import numpy as np
import scipy.signal as sig
from .eventdetection import detect_peaks, trim, hist_threshold
from .powerspectrum import decibel, power, plot_decibel_psd
try:
    import matplotlib.cm as cm
    import matplotlib.colors as mc
except ImportError:
    pass


def group_candidate(good_freqs, all_freqs, freq, divisor, freq_tol, min_group_size, verbose):
    """ Candidate harmonic frequencies belonging to a fundamental frequency.

    Parameters
    ----------
    good_freqs: 2-D array
        Frequency, power, and use count (columns) of strong peaks detected
        in a power spectrum.
    all_freqs: 2-D array
        Frequency, power, and use count (columns) of all peaks detected
        in a power spectrum.
    freq: float
        Fundamental frequency for which a harmonic group should be assembled.
    divisor: int
        Fundamental frequency was obtained from a frequency divided by divisor.
        0: Fundamental frequency is given as is.
    freq_tol: float
        Harmonics need to fall within this frequency tolerance.
        This should be in the range of the frequency resolution
        and not be smaller than half of the frequency resolution.
    min_group_size: int
        Within min_group_size no harmonics are allowed to be filled in.
    verbose: int
        Verbosity level.
    
    Returns
    -------
    new_group: 1-D aray of indices
        Frequencies in all_freqs belonging to the candidate group.
    fzero: float
        Adjusted fundamental frequency. If negative, no group was found.
    fzero_harmonics: int
        The highest harmonics that was used to recompute the fundamental frequency.
    """
    if verbose > 0:
        print('')
        
    dvs = True
    if divisor <= 0:
        divisor = 1
        dvs = False
    min_start = int(min_group_size//3)
        
    # 1. find harmonics in good_freqs and adjust fzero accordingly:
    fzero = freq
    fzero_harmonics = 1
    prev_freq = divisor * freq
    for h in range(divisor+1, 2*min_group_size+1):
        ff = good_freqs[np.abs(good_freqs[:,0]/h - fzero)<freq_tol,0]
        df = ff - prev_freq
        dh = np.round(df/fzero)
        if np.sum(dh>0) == 0:
            if h > min_group_size:
                break
            continue
        ff = ff[dh>0]
        dh = dh[dh>0]
        df = ff - prev_freq
        fe = np.abs(df/dh - fzero)
        idx = np.argmin(fe)
        if fe[idx] > 2.0*freq_tol:
            if h > min_group_size:
                break
            continue
        # update fzero:
        prev_freq = ff[idx]
        fzero_harmonics = h
        fzero = prev_freq/fzero_harmonics
        if verbose > 1:
            print('adjusted fzero to %.2fHz from %d-th harmonic' % (fzero, h))

    ## # this is not faster:
    ## freqs = [fmax]
    ## prev_h = divisor
    ## prev_fe = 0.0
    ## for f in good_freqs[good_freqs[:,0] > fmax + 0.6*fzero,0]:
    ##     h = m.floor(f/fzero + 0.5)  # round
    ##     #if h < 1:
    ##     #    continue
    ##     if h > min_group_size:
    ##         if h - prev_h > 1 or h > 2*min_group_size:
    ##             break
    ##     if m.fabs(f/h - fzero) > freq_tol:
    ##         continue
    ##     df = f - freqs[-1]
    ##     if df < 0.5*fzero and len(freqs)>1:
    ##         df = f - freqs[-2]
    ##     dh = m.floor(df/fzero + 0.5)
    ##     fe = m.fabs(df/dh - fzero)
    ##     if fe > 2.0*freq_tol:
    ##         continue
    ##     if h > prev_h or fe < prev_fe:
    ##         prev_freq = f
    ##         prev_h = h
    ##         prev_fe = fe
    ##         freqs.append(f)
    ## # update fzero:
    ## fzero_harmonics = prev_h
    ## fzero = prev_freq/fzero_harmonics
    ## if verbose > 1:
    ##     print('adjusted fzero to %.2fHz' % fzero)

    if verbose > 0:
        ds =  'divisor: %d, ' % divisor if dvs else ''
        print('# %sfzero=%7.2fHz adjusted from harmonics %d'
              % (ds, fzero, fzero_harmonics))

    # 2. check fzero:
    
    # fmax might not be in our group anymore, because fzero was adjusted:
    if np.abs(freq - fzero) > freq_tol:
        if verbose > 0:
            print('  discarded: lost frequency')
        return [], -1.0, fzero_harmonics

    # 3. collect harmonics from all_freqs:
    new_group = -np.ones(min_group_size, dtype=np.int)
    ## # slower:
    ## prev_freq = 0.0
    ## freqs = all_freqs[all_freqs[:,0]<(min_group_size+0.5)*fzero,0]
    ## for h in range(1, min_group_size+1):
    ##     fac = 1.0 if h >= divisor else 2.0                
    ##     sel = np.abs(freqs/h - fzero) < fac*freq_tol
    ##     if sum(sel) == 0:
    ##         if verbose > 1:
    ##             print('no candidates at %d harmonics' % h)
    ##         break
    ##     ff = freqs[sel]
    ##     df = np.abs(ff - prev_freq)
    ##     fe = np.abs(df/np.round(df/fzero) - fzero)
    ##     idx = np.argmin(fe)
    ##     fac = 1.0 if h > divisor else 2.0                
    ##     if fe[idx] > 2.0*fac*freq_tol:
    ##         if verbose > 1:
    ##             print('%d. harmonics is off %.2fHz' % (h, ff[idx]))
    ##         break
    ##     prev_freq = ff[idx]
    ##     new_group[h-1] = np.where(sel)[0][idx]

    # a little bit faster:
    freqs = []
    prev_h = 0
    prev_fe = 0.0
    fupper = (min_group_size+0.5)*fzero
    for i, f in enumerate(all_freqs[all_freqs[:,0] < fupper,0]):
        h = m.floor(f/fzero + 0.5)  # round
        if h < 1:
            continue
        if h > min_group_size:
            break
        fac = 1.0 if h >= divisor else 2.0
        if m.fabs(f/h - fzero) > fac*freq_tol:
            if verbose > 1 and m.fabs(f/h - fzero) < 20.0*fac*freq_tol:
                print('    %d. harmonics at %7.2fHz is off by %7.2fHz (max %5.2fHz) from %7.2fHz'
                      % (h, f, f-h*fzero, fac*freq_tol, h*fzero))
            continue
        if len(freqs) > 0:
            pf = freqs[-1]
            df = f - pf
            if df < 0.5*fzero:
                if len(freqs)>1:
                    pf = freqs[-2]
                    df = f - pf
                else:
                    pf = 0.0
                    df = h*fzero
            dh = m.floor(df/fzero + 0.5)
            fe = m.fabs(df/dh - fzero)
            fac = 1.0 if h > divisor else 2.0                
            if fe > 2.0*fac*freq_tol:
                if verbose > 1:
                    print('    %d. harmonics at %7.2fHz is off by %7.2fHz (max %5.2fHz) from previous harmonics at %7.2fHz'
                          % (h, f, fe, 2.0*fac*freq_tol, pf))
                continue
        else:
            fe = 0.0
        if h > prev_h or fe < prev_fe:
            if prev_h > 0 and h - prev_h > 1:
                break
            if h == prev_h and len(freqs) > 0:
                freqs.pop()
            freqs.append(f)
            new_group[int(h)-1] = i
            prev_h = h
            prev_fe = fe
            if verbose > 1:
                print('    %d. harmonics at %7.2fHz has been taken (peak %2d)' % (h, f, i))

    # 4. check new group:

    # all harmonics in min_group_size required:
    if np.any(new_group[min_start:]<0):
        if verbose > 0:
            print('  discarded group because %d harmonics are less than min_group_size of %d! peaks:' %
                  (np.sum(new_group>=0), min_group_size), new_group)
        return [], -1.0, fzero_harmonics
    new_group = new_group[new_group>=0]
    
    # check use count of frequencies:
    double_use = np.sum(all_freqs[new_group, 2]>0)
    if double_use > divisor:
        if verbose > 0:
            print('  discarded group because of use count = %d' % double_use)
        return [], -1.0, fzero_harmonics

    # 5. return results:
    return new_group, fzero, fzero_harmonics


def update_group(good_freqs, all_freqs, new_group, fzero, freq_tol, verbose, group_str):
    """ Update frequency lists and harmonic group.

    Parameters
    ----------
    good_freqs: 2-D array
        Frequency, power, and use count (columns) of strong peaks detected
        in a power spectrum.
    all_freqs: 2-D array
        Frequency, power, and use count (columns) of all peaks detected
        in a power spectrum.
    new_group: 1-D aray of indices
        Frequencies in all_freqs of an harmonic group.
    fzero: float
        Fundamental frequency for which frequencies are collected in good_freqs.
    freq_tol: float
        Harmonics need to fall within this frequency tolerance.
        This should be in the range of the frequency resolution
        and not be smaller than half of the frequency resolution.
    verbose: int
        Verbosity level.
    group_str: string
        String for debug message.
    
    Returns
    -------
    good_freqs: 2-D array
        Frequency, power, and use count (columns) of strong peaks detected
        in a power spectrum with frequencies for harmonic group
        of fundamental frequency fzero removed.
    all_freqs: 2-D array
        Frequency, power, and use count (columns) of all peaks detected
        in a power spectrum with updated use counts.
    group: 2-D array
        Frequency, power, and use count (columns) of harmonic group
        for fundamental frequency fzero.
    """

    # increment use count:
    all_freqs[new_group, 2] += 1.0
    
    # fill up group:
    group = all_freqs[new_group,:]
    group[:,0] = np.arange(1,len(group)+1)*fzero

    # indices of group in good_freqs:
    indices = []
    freqs = []
    prev_h = 0
    prev_fe = 0.0
    for i, f in enumerate(good_freqs[:,0]):
        h = m.floor(f/fzero + 0.5)  # round
        if h < 1:
            continue
        fac = 1.0 if h >= 1 else 2.0
        if m.fabs(f/h - fzero) > fac*freq_tol:
            continue
        if len(freqs) > 0:
            df = f - freqs[-1]
            if df <= 0.5*fzero:
                if len(freqs)>1:
                    df = f - freqs[-2]
                else:
                    df = h*fzero
            dh = m.floor(df/fzero + 0.5)
            fe = m.fabs(df/dh - fzero)
            fac = 1.0 if h > 1 else 2.0                
            if fe > 2.0*fac*freq_tol:
                continue
        else:
            fe = 0.0
        if h > prev_h or fe < prev_fe:
            if h == prev_h and len(freqs) > 0:
                freqs.pop()
                indices.pop()
            freqs.append(f)
            indices.append(i)
            prev_h = h
            prev_fe = fe

    # report:
    if verbose > 1:
        print('#     good freqs: ', indices,
              '[', ', '.join(['%.2f' % f for f in good_freqs[indices,0]]), ']')
        print('#     all freqs : ', new_group,
              '[', ', '.join(['%.2f' % f for f in all_freqs[new_group,0]]), ']')
    if verbose > 0:
        refi = np.argmax(group[:,1] > 0.0)
        print('')
        print(group_str)
        for i in range(len(group)):
            print('f=%8.2fHz n=%5.2f: power=%9.3g power/pmax=%6.4f=%5.1fdB'
                  % (group[i,0], group[i,0]/group[0,0],
                     group[i,1], group[i,1]/group[refi,1], decibel(group[i,1], group[refi,1])))
        print('')
            
    # erase group from good_freqs:
    good_freqs = np.delete(good_freqs, indices, axis=0)

    return good_freqs, all_freqs, group


def build_harmonic_group(good_freqs, all_freqs, freq_tol, verbose=0,
                         min_group_size=4, max_divisor=4):
    """Find all the harmonics belonging to the largest peak in a list of frequency peaks.

    Parameters
    ----------
    good_freqs: 2-D array
        Frequency, power, and use count (columns) of strong peaks detected
        in a power spectrum.
    all_freqs: 2-D array
        Frequency, power, and use count (columns) of all peaks detected
        in a power spectrum.
    freq_tol: float
        Harmonics need to fall within this frequency tolerance.
        This should be in the range of the frequency resolution
        and not be smaller than half of the frequency resolution.
    verbose: int
        Verbosity level.
    min_group_size: int
        Within min_group_size no harmonics are allowed to be filled in.
    max_divisor: int
        Maximum divisor used for checking for sub-harmonics.
    
    Returns
    -------
    good_freqs: 2-D array
        Frequency, power, and use count (columns) of strong peaks detected
        in a power spectrum with frequencies of the returned harmonic group removed.
    all_freqs: 2-D array
        Frequency, power, and use count (columns) of all peaks detected
        in a power spectrum with updated use counts.
    group: 2-D array
        The detected harmonic group. Might be empty.
    best_fzero_harmonics: int
        The highest harmonics that was used to recompute
        the fundamental frequency.
    fmax: float
        The frequency of the largest peak in good_freqs
        for which the harmonic group was detected.
    """
    # check:
    if max_divisor > min_group_size:
        print('max_divisor=%d must not be larger than min_group_size=%d!'
              % (max_divisor, min_group_size))
        max_divisor = min_group_size
    # select strongest frequency for building the harmonic group:
    fmaxinx = np.argmax(good_freqs[:,1])
    fmax = good_freqs[fmaxinx,0]
    if verbose > 0:
        print('')
        print('%s build_harmonic_group %s' % (10*'#', 38*'#'))
        print('%s fmax=%7.2fHz, power=%9.3g %s'
              % (10*'#', fmax, good_freqs[fmaxinx,1], 27*'#'))
        print('good_freqs: ', '[',
              ', '.join(['%.2f' % f for f in good_freqs[:,0]]), ']')

    # container for harmonic groups
    best_group = []
    best_value = -1e6
    best_divisor = 0
    best_fzero = 0.0
    best_fzero_harmonics = 0

    # check for integer fractions of the frequency:
    for divisor in range(1, max_divisor + 1):
        # 1. hypothesized fundamental:
        freq = fmax / divisor
        
        # 2. find harmonics in good_freqs and adjust fzero accordingly:
        new_group, fzero, fzero_harmonics = group_candidate(good_freqs, all_freqs,
                                                            freq, divisor, freq_tol,
                                                            min_group_size, verbose)
        # no group found:
        if fzero < 0.0:
            continue

        # 3. compare new group to best group:
        peaksum = decibel(np.sum(all_freqs[new_group, 1])*min_group_size/len(new_group))
        diff = np.std(np.diff(decibel(all_freqs[new_group, 1])))
        new_group_value = peaksum - diff
        if verbose > 0:
            print('  new group:                 fzero=%7.2fHz, value=%6.1fdB, peaksum=%5.1fdB, diff=%6.1fdB, peaks:'
                  % (fzero, new_group_value, peaksum, diff), new_group)
            if verbose > 1:
                print('  best group:     divisor=%d, fzero=%7.2fHz, value=%6.1fdB, peaks:'
                      % (best_divisor, best_fzero, best_value), best_group)
        # select new group if sum of peak power minus diff is larger:
        if new_group_value >= best_value:
            best_value = new_group_value
            best_group = new_group
            best_divisor = divisor
            best_fzero = fzero
            best_fzero_harmonics = fzero_harmonics
            if verbose > 1:
                print('  new best group: divisor=%d, fzero=%7.2fHz, value=%6.1fdB, peaks:'
                      % (best_divisor, best_fzero, best_value), best_group)
            elif verbose > 0:
                print('  took as new best group')
                
    # no group found:
    if len(best_group) == 0:
        # erase freq:
        good_freqs = np.delete(good_freqs, fmaxinx, axis=0)
        group = np.zeros((0, 3))
        return good_freqs, all_freqs, group, 1, fmax

    # update frequenies and group:
    if verbose > 1:
        print('')
        print('# best group found for fmax=%.2fHz, fzero=%.2fHz, divisor=%d:'
              % (fmax, best_fzero, best_divisor))
    group_str = '%s resulting harmonic group for fmax=%.2fHz' % (10*'#', fmax)
    good_freqs, all_freqs, group = update_group(good_freqs, all_freqs, best_group, best_fzero, freq_tol, verbose, group_str)

    # good_freqs: removed all frequencies of bestgroup
    # all_freqs: updated use count
    return good_freqs, all_freqs, group, best_fzero_harmonics, fmax


def retrieve_harmonic_group(freq, good_freqs, all_freqs, freq_tol, verbose=0,
                            min_group_size=4):
    """Find all the harmonics belonging to a given fundamental.

    Parameters
    ----------
    freq: float
        Fundamental frequency for which harmonics are to be retrieved.
    good_freqs: 2-D array
        Frequency, power, and use count (columns) of strong peaks detected
        in a power spectrum. All harmonics of `freq` will be
        removed from `good_freqs`.
    all_freqs: 2-D array
        Frequency, power, and use count (columns) of all peaks detected
        in a power spectrum.
    freq_tol: float
        Harmonics need to fall within this frequency tolerance.
        This should be in the range of the frequency resolution
        and not be smaller than half of the frequency resolution.
    verbose: int
        Verbosity level.
    min_group_size: int
        Within min_group_size no harmonics are allowed to be filled in.
    
    Returns
    -------
    good_freqs: 2-D array
        Frequency, power, and use count (columns) of strong peaks detected
        in a power spectrum with frequencies of the returned harmonic group removed.
    all_freqs: 2-D array
        Frequency, power, and use count (columns) of all peaks detected
        in a power spectrum with updated double-use counts.
    group: 2-D array
        The detected harmonic group. Might be empty.
    fzero_harmonics: int
        The highest harmonics that was used to recompute
        the fundamental frequency.
    """
    if verbose > 0:
        print('')
        print('%s retrieve harmonic group %s' % (10*'#', 35*'#'))
        print('%s freq=%7.2fHz %s' % (10*'#', freq, 44*'#'))
        print('good_freqs: ', '[',
              ', '.join(['%.2f' % f for f in good_freqs[:,0]]), ']')

    # find harmonics in good_freqs and adjust fzero accordingly:
    new_group, fzero, fzero_harmonics = group_candidate(good_freqs, all_freqs,
                                                        freq, 0, freq_tol,
                                                        min_group_size, verbose)

    # no group found:
    if fzero < 0.0:
        return good_freqs, all_freqs, np.zeros((0, 2)), fzero_harmonics

    if verbose > 1:
        print('')
        print('# group found for freq=%.2fHz, fzero=%.2fHz:'
              % (freq, fzero))
    group_str = '#### resulting harmonic group for freq=%.2fHz' % freq
    good_freqs, all_freqs, group = update_group(good_freqs, all_freqs, new_group,
                                                fzero, freq_tol, verbose, group_str)

    # good_freqs: removed all frequencies of bestgroup
    # all_freqs: updated use count
    return good_freqs, all_freqs, group, fzero_harmonics


def expand_group(group, freqs, freq_tol, max_harmonics=0):
    """ Add more harmonics to harmonic group. 

    Parameters
    ----------
    group: 2-D array
        Group of fundamental frequency and harmonics
        as returned by build_harmonic_group.
    freqs: 2-D array
        Frequency, power, and use count (columns) of all peaks detected
        in a power spectrum.
    freq_tol: float
        Harmonics need to fall within this frequency tolerance.
        This should be in the range of the frequency resolution
        and not be smaller than half of the frequency resolution.
    max_harmonics: int
        Maximum number of harmonics to be returned for each group.

    Returns
    -------
    group: 2-D array
        Expanded group of fundamental frequency and harmonics.
    """
    if len(group) == 0:
        return group
    if max_harmonics <= 0:
        max_harmonics = 10000
    if max_harmonics <= len(group):
        return group
    fzero = group[0,0]
    ## indices = np.where(np.abs(freqs[:,0] - np.round(freqs[:,0]/fzero)*fzero) < 2.0*freq_tol)[0]
    indices = []
    group_freqs = list(group[:,0])
    prev_h = len(group_freqs)
    prev_fe = 0.0
    for i, f in enumerate(freqs[:,0]):
        if f <= group[-1,0] + 0.5*fzero:
            continue
        h = m.floor(f/fzero + 0.5)  # round
        if h > max_harmonics:
            break
        if m.fabs(f/h - fzero) > freq_tol:
            continue
        df = f - group_freqs[-1]
        if df <= 0.5*fzero:
            if len(group_freqs)>1:
                df = f - group_freqs[-2]
            else:
                df = h*fzero
        dh = m.floor(df/fzero + 0.5)
        fe = m.fabs(df/dh - fzero)
        if fe > 2.0*freq_tol:
            continue
        if h > prev_h or fe < prev_fe:
            if h == prev_h and len(group_freqs) > 0:
                group_freqs.pop()
                indices.pop()
            group_freqs.append(f)
            indices.append(i)
            prev_h = h
            prev_fe = fe
    # assemble group:
    new_group = freqs[indices,:group.shape[1]]
    ## indices = np.array(indices)
    ## new_group = np.zeros((len(indices),group.shape[1]))
    ## new_group[indices>=0,:] = freqs[indices[indices>=0],:group.shape[1]]
    ## fill_in = np.where(indices<0)[0]
    ## new_group[indices<0,0] = fzero*(fill_in+1)
    #group[:,0] = np.arange(1,len(group)+1)*fzero
    return np.vstack((group, new_group))
            

def extract_fundamentals(good_freqs, all_freqs, freq_tol, verbose=0,
                         check_freqs=[], mains_freq=60.0, mains_freq_tol=1.0,
                         min_freq=0.0, max_freq=2000.0, max_db_diff=15.0,
                         max_divisor=4, min_group_size=4, max_harmonics_decibel=0.0,
                         max_harmonics=0, max_groups=0, **kwargs):
    """Extract fundamental frequencies from power-spectrum peaks.
                         
    Parameters
    ----------
    good_freqs: 2-D array
        Frequency, power, and use count (columns) of strong peaks detected
        in a power spectrum.
    all_freqs: 2-D array
        Frequency, power, and use count (columns) of all peaks detected
        in a power spectrum.
    freq_tol: float
        Harmonics need to fall within this frequency tolerance.
        This should be in the range of the frequency resolution
        and not be smaller than half of the frequency resolution.
    verbose: int
        Verbosity level.
    check_freqs: list of float
        List of fundamental frequencies that will be checked
        first for being present and valid harmonic groups in the peak frequencies
        of a power spectrum.
    mains_freq: float
        Frequency of the mains power supply.
    mains_freq_tol: float
        Tolarerance around harmonics of the mains frequency,
        within which peaks are removed.
    min_freq: float
        Minimum frequency accepted as a fundamental frequency.
    max_freq: float
        Maximum frequency accepted as a fundamental frequency.
    max_db_diff: float
        Maximum standard deviation of differences between logarithmic powers
        of harmonics in decibel (larger than zero).
        Low values enforce smoother power spectra.
    max_divisor: int
        Maximum divisor used for checking for sub-harmonics.
    min_group_size: int
        Within min_group_size no harmonics are allowed to be filled in.
    max_harmonics_decibel: float
        Maximum allowed power of the `min_group_size`-th and higher harmonics
        after the peak (in decibel relative to power of fundamental,
        i.e. if harmonics are required to be smaller than fundamental
        then this is a negative number).
        Make it a large positive number to effectively not check for relative power.
    max_harmonics: int
        Maximum number of harmonics to be returned for each group.
    max_groups: int
        If not zero the maximum number of most powerful harmonic groups.

    Returns
    -------
    group_list: list of 2-D arrays
        List of all harmonic groups found sorted by fundamental frequency.
        Each harmonic group is a 2-D array with the first dimension the harmonics
        and the second dimension containing frequency and power of each harmonic.
        If the power is zero, there was no corresponding peak in the power spectrum.
    fzero_harmonics_list: list of int
        The harmonics from which the fundamental frequencies were computed.
    mains_freqs: 2-d array
        Array of mains peaks found in all_freqs (frequency, power).
    """
    if verbose > 0:
        print('')

    # set use count to zero:
    all_freqs[:,2] = 0.0

    # remove power line harmonics from good_freqs:
    if mains_freq > 0.0:
        indices = np.where(np.abs(good_freqs[:,0] - np.round(good_freqs[:,0]/mains_freq)*mains_freq) < mains_freq_tol)[0]
        if len(indices)>0:
            if verbose > 1:
                print('remove power line frequencies',
                      ', '.join(['%.1f' % f for f in good_freqs[indices,0]]))
            good_freqs = np.delete(good_freqs, indices, axis=0)

    if verbose > 1:
        print('all_freqs:  ', '[',
              ', '.join(['%.2f' % f for f in all_freqs[:,0] if f < 3000.0]), ']')

    group_list = []
    fzero_harmonics_list = []
    first = True
    # as long as there are frequencies left in good_freqs:
    fi = 0
    while len(good_freqs) > 0:
        if fi < len(check_freqs):
            # check for harmonic group of a given fundamental frequency:
            fmax = check_freqs[fi]
            f0s = 'freq'
            good_freqs, all_freqs, harm_group, fzero_harmonics = \
                retrieve_harmonic_group(fmax, good_freqs, all_freqs, freq_tol,
                                        verbose-1, min_group_size)
            fi += 1
        else:
            # check for harmonic groups:
            f0s = 'fmax'
            good_freqs, all_freqs, harm_group, fzero_harmonics, fmax = \
                build_harmonic_group(good_freqs, all_freqs, freq_tol, verbose-1,
                                     min_group_size, max_divisor)

        # nothing found:
        if len(harm_group) == 0:
            if verbose > 1 or first:
                s = ' largest' if first else ''
                print('No%-8s harmonic group for %7.2fHz' % (s, fmax))
            first = False
            continue
        first = False

        # fill up harmonic group:
        harm_group = expand_group(harm_group, all_freqs, freq_tol, max_harmonics)

        # check frequency range of fundamental:
        fundamental_ok = (harm_group[0, 0] >= min_freq and
                          harm_group[0, 0] <= max_freq)
        # check power hum:
        mains_ok = ((mains_freq <= 0.0) or
                    (m.fabs(harm_group[0,0] - mains_freq) > freq_tol))
        # check smoothness:
        db_powers = decibel(harm_group[:,1])
        diff = np.std(np.diff(db_powers))
        smooth_ok = diff < max_db_diff
        # check relative power of higher harmonics:
        p_max = np.argmax(db_powers[:min_group_size])
        db_powers -= db_powers[p_max]
        amplitude_ok = len(db_powers[p_max+min_group_size:]) == 0
        if amplitude_ok:
            pi = len(db_powers) - 1
        else:
            amplitude_ok = np.all((db_powers[p_max+min_group_size:] < max_harmonics_decibel) | \
                                  (harm_group[p_max+min_group_size:,2] > 1))
<<<<<<< HEAD
            #if amplitude_ok:
            pi = p_max+min_group_size-1
            #else:
                #pi = np.where((db_powers[p_max+min_group_size:] < max_harmonics_decibel) | \
                #              (harm_group[p_max+min_group_size:,2] > 1))[0][0]
=======
            if amplitude_ok:
                pi = p_max+min_group_size-1
            else:
                pi = np.where((db_powers[p_max+min_group_size:] >= max_harmonics_decibel) & \
                              (harm_group[p_max+min_group_size:,2] <= 1))[0][0]
>>>>>>> 822eba22
                              
        # check:
        if fundamental_ok and mains_ok and smooth_ok and amplitude_ok:
            if verbose > 0:
                print('Accepting  harmonic group from %s=%7.2fHz: %7.2fHz power=%9.3g nharmonics=%2d, count=%d'
                      % (f0s, fmax, harm_group[0,0], np.sum(harm_group[:,1]),
                         len(harm_group), np.sum(harm_group[:,2])-min_group_size))
            group_list.append(harm_group[:,0:2])
            fzero_harmonics_list.append(fzero_harmonics)
        else:
            if verbose > 0:
                fs = 'is ' if fundamental_ok else 'NOT'
                ms = 'not ' if mains_ok else 'IS'
                ss = 'smaller' if smooth_ok else 'LARGER '
                ps = 'smaller' if amplitude_ok else 'LARGER '
                print('Discarded  harmonic group from %s=%7.2fHz: %7.2fHz power=%9.3g: %s in frequency range, %s mains frequency, smooth=%4.1fdB %s than %4.1fdB, relpower[%d]=%5.1fdB %s than %5.1fdB'
                      % (f0s, fmax, harm_group[0,0], np.sum(harm_group[:,1]),
                         fs, ms, diff, ss, max_db_diff,
                         pi, db_powers[pi], ps, max_harmonics_decibel))
                
    # select most powerful harmonic groups:
    if max_groups > 0 and len(group_list) > max_groups:
        n = len(group_list)
        powers = [np.sum(group[:,1]) for group in group_list]
        powers_inx = np.argsort(powers)
        group_list = [group_list[pi] for pi in powers_inx[-max_groups:]]
        fzero_harmonics_list = [fzero_harmonics_list[pi] for pi in powers_inx[-max_groups:]]
        if verbose > 0:
            print('Selected from %d groups the %d most powerful groups.' % (n, max_groups))
        
    # sort groups by fundamental frequency:
    freqs = [group[0,0] for group in group_list]
    freq_inx = np.argsort(freqs)
    group_list = [expand_group(group_list[fi], all_freqs, freq_tol, max_harmonics) for fi in freq_inx]
    fzero_harmonics_list = [fzero_harmonics_list[fi] for fi in freq_inx]

    if verbose > 1:
        print('')
        if len(group_list) > 0:
            print('## FUNDAMENTALS FOUND: ##')
            for group, fzero_h in zip(group_list, fzero_harmonics_list):
                print('%7.2fHz: power=%9.3g fzero-h=%2d'
                      % (group[0,0], np.sum(group[:,1]), fzero_h))
        else:
            print('## NO FUNDAMENTALS FOUND ##')

    # assemble mains frequencies from all_freqs:
    if mains_freq > 0.0:
        mains_freqs = all_freqs[np.abs(all_freqs[:,0] - np.round(all_freqs[:,0]/mains_freq)*mains_freq) < mains_freq_tol,:2]
    else:
        mains_freqs = np.zeros((0, 2))
                
    return group_list, fzero_harmonics_list, mains_freqs

            
def threshold_estimate(psd_data, low_thresh_factor=6.0, high_thresh_factor=10.0,
                       nbins=100, hist_height=1.0/ np.sqrt(np.e)):
    """Estimate thresholds for peak detection from histogram of power spectrum.

    The standard deviation of the noise floor without peaks is estimated from
    the width of the histogram of the power spectrum at `hist_height` relative height.
    The histogram is computed in the third quarter of the linearly detrended power spectrum.

    Parameters
    ----------
    psd_data: 1-D array
        The power spectrum from which to estimate the thresholds.
    low_thresh_factor: float
        Factor by which the estimated standard deviation of the noise floor
        is multiplied to set the `low_threshold`.
    high_thresh_factor: float
        Factor by which the estimated standard deviation of the noise floor
        is multiplied to set the `high_threshold`.
    nbins: int or list of floats
        Number of bins or the bins for computing the histogram.
    hist_height: float
        Height between 0 and 1 at which the standard deviation of the histogram is estimated.

    Returns
    -------
    low_threshold: float
        The threshold for peaks just above the noise floor.
    high_threshold: float
        The threshold for distinct peaks.
    center: float
        The baseline level of the power spectrum.
    """
    n = len(psd_data)
    psd_data_seg = psd_data[n//2:n*3//4]
    psd_data_seg = psd_data_seg[~np.isinf(psd_data_seg)]
    psd_data_seg = np.mean(psd_data_seg) + \
      sig.detrend(psd_data_seg, type='linear')
    noise_std, center = hist_threshold(psd_data_seg, thresh_fac=1.0, nbins=nbins)
    low_threshold = noise_std * low_thresh_factor
    high_threshold = noise_std * high_thresh_factor
    return low_threshold, high_threshold, center


def harmonic_groups(psd_freqs, psd, verbose=0, check_freqs=[],
                    low_threshold=0.0, high_threshold=0.0, thresh_bins=100,
                    low_thresh_factor=6.0, high_thresh_factor=10.0,
                    freq_tol_fac=1.0, mains_freq=60.0, mains_freq_tol=1.0,
                    min_freq=0.0, max_freq=2000.0, max_db_diff=15.0, max_divisor=4,
                    min_group_size=4, max_harmonics_decibel=0.0,
                    max_harmonics=0, max_groups=0, **kwargs):
    """Detect peaks in power spectrum and group them according to their harmonic structure.

    Parameters
    ----------
    psd_freqs: 1-D array
        Frequencies of the power spectrum.
    psd: 1-D array
        Power spectrum (linear, not decible).
    verbose: int
        Verbosity level.
    check_freqs: list of float
        List of fundamental frequencies that will be checked first for being
        present and valid harmonic groups in the peak frequencies
        of the power spectrum.
    low_threshold: float
        The relative threshold for detecting all peaks in the decibel spectrum.
    high_threshold: float
        The relative threshold for detecting good peaks in the decibel spectrum.
    thresh_bins: int or list of floats
        Number of bins or the bins for computing the histogram from
        which the standard deviation of the noise level in the `psd` is estimated.
    low_thresh_factor: float
        Factor by which the estimated standard deviation of the noise floor
        is multiplied to set the `low_threshold`.
    high_thresh_factor: float
        Factor by which the estimated standard deviation of the noise floor
        is multiplied to set the `high_threshold`.
    freq_tol_fac: float
        Harmonics need to fall within `deltaf*freq_tol_fac`.
    mains_freq: float
        Frequency of the mains power supply.
    mains_freq_tol: float
        Tolarerance around harmonics of the mains frequency,
        within which peaks are removed.
    min_freq: float
        Minimum frequency accepted as a fundamental frequency.
    max_freq: float
        Maximum frequency accepted as a fundamental frequency.
    max_db_diff: float
        Maximum standard deviation of differences between logarithmic powers
        of harmonics in decibel (larger than zero).
        Low values enforce smoother power spectra.
    max_divisor: int
        Maximum divisor used for checking for sub-harmonics.
    min_group_size: int
        Within min_group_size no harmonics are allowed to be filled in.
    max_harmonics_decibel: float
        Maximum allowed power of the `min_group_size`-th and higher harmonics
        (in decibel relative to power of fundamental, i.e. if harmonics are required
        to be smaller than fundamental then this is a negative number).
        If zero do not check for relative power.
    max_harmonics: int
        Maximum number of harmonics to be returned for each group.
    max_groups: int
        If not zero the maximum number of most powerful harmonic groups.

    Returns
    -------
    group_list: list of 2-D arrays
        List of all extracted harmonic groups, sorted by fundamental frequency.
        Each harmonic group is a 2-D array with the first dimension the harmonics
        and the second dimension containing frequency and power of each harmonic.
        If the power is zero, there was no corresponding peak in the power spectrum.
    fzero_harmonics: list of ints
        The harmonics from which the fundamental frequencies were computed.
    mains: 2-d array
        Frequencies and power of multiples of the mains frequency found in the power spectrum.
    all_freqs: 2-D array
        Frequency, power, and use count (columns) of all peaks detected
        in the power spectrum.
    good_freqs: 1-D array
        Frequencies of strong peaks detected in the power spectrum.
    low_threshold: float
        The relative threshold for detecting all peaks in the decibel spectrum.
    high_threshold: float
        The relative threshold for detecting good peaks in the decibel spectrum.
    center: float
        The baseline level of the power spectrum.
    """
    if verbose > 0:
        print('')
        print(70*'#')
        print('##### harmonic_groups', 48*'#')

    # decibel power spectrum:
    log_psd = decibel(psd)
    delta_f = psd_freqs[1] - psd_freqs[0]

    # thresholds:
    center = np.NaN
    if low_threshold <= 0.0 or high_threshold <= 0.0:
        low_th, high_th, center = threshold_estimate(log_psd, low_thresh_factor,
                                                     high_thresh_factor,
                                                     thresh_bins)
        if low_threshold <= 0.0:
            low_threshold = low_th
        if high_threshold <= 0.0:
            high_threshold = high_th
        if verbose > 1:
            print('')
            print('low_threshold =%g  center+low_threshold =%g' % (low_threshold, center + low_threshold))
            print('high_threshold=%g  center+high_threshold=%g' % (high_threshold, center + high_threshold))
            print('center=%g' % center)

    # detect peaks in decibel power spectrum:
    peaks, troughs = detect_peaks(log_psd, low_threshold)
    peaks, troughs = trim(peaks, troughs)
    all_freqs = np.zeros((len(peaks), 3))
    all_freqs[:,0] = psd_freqs[peaks]
    all_freqs[:,1] = psd[peaks]

    if len(all_freqs) == 0:
        return [], [], [], np.zeros((0, 3)), [], low_threshold, high_threshold, center
        
    # select good peaks:
    good_freqs = all_freqs[(log_psd[peaks] - log_psd[troughs] > high_threshold) &
                           (all_freqs[:,0] >= min_freq) &
                           (all_freqs[:,0] < max_freq*max_divisor),:]

    # detect harmonic groups:
    groups, fzero_harmonics, mains = \
      extract_fundamentals(good_freqs, all_freqs, delta_f*freq_tol_fac,
                           verbose, check_freqs, mains_freq, mains_freq_tol,
                           min_freq, max_freq, max_db_diff, max_divisor, min_group_size,
                           max_harmonics_decibel, max_harmonics, max_groups)

    return (groups, fzero_harmonics, mains, all_freqs, good_freqs[:,0],
            low_threshold, high_threshold, center)


def fundamental_freqs(group_list):
    """
    Extract fundamental frequencies from lists of harmonic groups.

    The inner list of 2-D arrays of the input argument is transformed into
    a 1-D array containig the fundamental frequencies extracted from
    the 2-D arrays.

    Parameters
    ----------
    group_list: (list of (list of ...)) list of 2-D arrays
        Arbitrarily nested lists of harmonic groups as returned by
        extract_fundamentals() and harmonic_groups() with the element
        [0, 0] being the fundamental frequency.

    Returns
    -------
    fundamentals: (list of (list of ...)) 1-D array
        Nested list (corresponding to `group_list`) of 1-D arrays
        with the fundamental frequencies extracted from the harmonic groups.
    """
    if len(group_list) == 0:
        return np.array([])

    # check whether group_list is list of harmonic groups:
    list_of_groups = True
    for group in group_list:
        if not ( hasattr(group, 'shape') and len(group.shape) == 2 ):
            list_of_groups = False
            break

    if list_of_groups:
        fundamentals = np.array([group[0, 0] for group in group_list if len(group) > 0])
    else:
        fundamentals = []
        for groups in group_list:
            f = fundamental_freqs(groups)
            fundamentals.append(f)
    return fundamentals


def fundamental_freqs_and_power(group_list, power=False,
                                ref_power=1.0, min_power=1e-20):
    """
    Extract fundamental frequencies and their power in dB from lists of harmonic groups.

    The inner list of 2-D arrays of the input argument is transformed
    into a 2-D array containig for each fish (1st dimension) the
    fundamental frequencies and powers (summed over all harmonics)
    extracted from the 2-D arrays.
    
    Parameters
    ----------
    group_list: (list of (list of ...)) list of 2-D arrays
        Arbitrarily nested lists of harmonic groups as returned by
        extract_fundamentals() and harmonic_groups() with the element
        [0, 0] being the fundamental frequency and the elements [:,1] being
        the powers of each harmonics.
    power: boolean
        If `False` convert the power into decibel using the
        powerspectrum.decibel() function.
    ref_power: float
        Reference power for computing decibel.
        If set to `None` the maximum power is used.
    min_power: float
        Power values smaller than `min_power` are set to `-np.inf`.

    Returns
    -------
    fundamentals: (list of (list of ...)) 2-D array
        Nested list (corresponding to `group_list`) of 2-D arrays
        with fundamental frequencies in first column and
        corresponding power in second column.
    """

    if len(group_list) == 0:
        return np.array([])

    # check whether group_list is list of harmonic groups:
    list_of_groups = True
    for group in group_list:
        if not ( hasattr(group, 'shape') and len(group.shape) == 2 ):
            list_of_groups = False
            break
        
    if list_of_groups:
        fundamentals = np.array([[group[0, 0], np.sum(group[:, 1])]
                            for group in group_list if len(group) > 0])
        if not power:
            fundamentals[:, 1] = decibel(fundamentals[:, 1],
                                         ref_power, min_power)
    else:
        fundamentals = []
        for groups in group_list:
            f = fundamental_freqs_and_power(groups, power,
                                            ref_power, min_power)
            fundamentals.append(f)
    return fundamentals


def add_relative_power(freqs):
    """ Add a column with relative power.

    For each element in `freqs`, its maximum power is subtracted
    from all powers.

    Parameters
    ----------
    freqs: list of 2-D arrays
        First column in the ndarrays is fundamental frequency and
        second column the corresponding power.
        Further columns are optional and kept in the returned list.
        fundamental_freqs_and_power() returns such a list.

    Returns
    -------
    power_freqs: list of 2-D arrays
        Same as freqs, but with an added column containing the relative power.
    """
    return [np.column_stack((f, f[:,1] - np.max(f[:,1]))) for f in freqs]


def add_power_ranks(freqs):
    """ Add a column with power ranks.

    Parameters
    ----------
    freqs: list of 2-D arrays
        First column in the arrays is fundamental frequency and
        second column the corresponding power.
        Further columns are optional and kept in the returned list.
        fundamental_freqs_and_power() returns such a list.

    Returns
    -------
    rank_freqs: list of 2-D arrays
        Same as freqs, but with an added column containing the ranks.
        The highest power is assinged to zero,
        lower powers are assigned negative integers.
    """
    rank_freqs = []
    for f in freqs:
        i = np.argsort(f[:,1])[::-1]
        ranks = np.empty_like(i)
        ranks[i] = -np.arange(len(i))
        rank_freqs.append(np.column_stack((f, ranks)))
    return rank_freqs


def similar_indices(freqs, df_thresh, nextfs=0):
    """ Indices of similar frequencies.

    If two frequencies from different elements in the inner lists of `freqs` are
    reciprocally the closest to each other and closer than `df_thresh`,
    then two indices (element, frequency) of the respective other frequency
    are appended.

    Parameters
    ----------
    freqs: (list of (list of ...)) list of 2-D arrays
        First column in the arrays is fundamental frequency.
    df_thresh: float
        Fundamental frequencies closer than this threshold are considered
        equal.
    nextfs: int
        If zero, compare all elements in freqs with each other. Otherwise,
        only compare with the `nextfs` next elements in freqs.

    Returns
    -------
    indices: (list of (list of ...)) list of list of two-tuples of int
        For each frequency of each element in `freqs` a list of two tuples containing
        the indices of elements and frequencies that are similar.
    """
    if len(freqs) == 0:
        return []
    
    # check whether freqs is list of fundamental frequencies and powers:
    list_of_freq_power = True
    for group in freqs:
        if not (hasattr(group, 'shape') and len(group.shape) == 2):
            list_of_freq_power = False
            break

    if list_of_freq_power:
        indices = [ [[] for j in range(len(freqs[i]))] for i in range(len(freqs))]
        for j in range(len(freqs)-1):
            freqsj = np.asarray(freqs[j])
            for m in range(len(freqsj)):
                freq1 = freqsj[m]
                nn = len(freqs) if nextfs == 0 else j+1+nextfs
                if nn > len(freqs):
                    nn = len(freqs)
                for k in range(j+1, nn):
                    freqsk = np.asarray(freqs[k])
                    if len(freqsk) == 0:
                        continue
                    n = np.argmin(np.abs(freqsk[:,0] - freq1[0]))
                    freq2 = freqsk[n]
                    if np.argmin(np.abs(freqsj[:,0] - freq2[0])) != m:
                        continue
                    if np.abs(freq1[0] - freq2[0]) < df_thresh:
                        indices[k][n].append((j, m))
                        indices[j][m].append((k, n))
    else:
        indices = []
        for groups in freqs:
            indices.append(similar_indices(groups, df_thresh, nextfs))
    return indices


def unique_mask(freqs, df_thresh, nextfs=0):
    """ Mark similar frequencies from different recordings as dublicate.

    If two frequencies from different elements in `freqs` are
    reciprocally the closest to each other and closer than `df_thresh`,
    then the one with the smaller power is marked for removal.

    Parameters
    ----------
    freqs: list of 2-D arrays
        First column in the arrays is fundamental frequency and
        second column the corresponding power or equivalent.
        If values in the second column are equal (e.g. they are the same ranks),
        and there is a third column (e.g. power),
        the third column is used to decide, which element should be removed.
    df_thresh: float
        Fundamental frequencies closer than this threshold are considered
        equal.
    nextfs: int
        If zero, compare all elements in freqs with each other. Otherwise,
        only compare with the `nextfs` next elements in freqs.

    Returns
    -------
    mask: list of boolean arrays
        For each element in `freqs` True if that frequency should be kept.
    """
    mask = [np.ones(len(freqs[i]), dtype=bool) for i in range(len(freqs))]
    for j in range(len(freqs)-1):
        freqsj = np.asarray(freqs[j])
        for m in range(len(freqsj)):
            freq1 = freqsj[m]
            nn = len(freqs) if nextfs == 0 else j+1+nextfs
            if nn > len(freqs):
                nn = len(freqs)
            for k in range(j+1, nn):
                freqsk = np.asarray(freqs[k])
                if len(freqsk) == 0:
                    continue
                n = np.argmin(np.abs(freqsk[:,0] - freq1[0]))
                freq2 = freqsk[n]
                if np.argmin(np.abs(freqsj[:,0] - freq2[0])) != m:
                    continue
                if np.abs(freq1[0] - freq2[0]) < df_thresh:
                    if freq1[1] > freq2[1]:
                        mask[k][n] = False
                    elif freq1[1] < freq2[1]:
                        mask[j][m] = False
                    elif len(freq1) > 2:
                        if freq1[2] > freq2[2]:
                            mask[k][n] = False
                        else:
                            mask[j][m] = False
                    else:
                        mask[j][m] = False
    return mask


def unique(freqs, df_thresh, mode='power', nextfs=0):
    """ Remove similar frequencies from different recordings.

    If two frequencies from different elements in the inner lists of `freqs`
    are reciprocally the closest to each other and closer than `df_thresh`,
    then the one with the smaller power is removed. As power, either the
    absolute power as provided in the second column of the data elements
    in `freqs` is taken (mode=='power'), or the relative power
    (mode='relpower'), or the power rank (mode='rank').

    Parameters
    ----------
    freqs: (list of (list of ...)) list of 2-D arrays
        First column in the arrays is fundamental frequency and
        second column the corresponding power, as returned by
        fundamental_freqs_and_power().
    df_thresh: float
        Fundamental frequencies closer than this threshold are considered
        equal.
    mode: string
        - 'power': use second column of freqs elements as power.
        - 'relpower': use relative power computed from the second column
          of freqs elements for deciding which frequency to delete.
        - 'rank': use rank of second column of freqs elements
                  for deciding which frequency to delete.
    nextfs: int
        If zero, compare all elements in freqs with each other. Otherwise,
        only compare with the `nextfs` next elements in freqs.

    Returns
    -------
    uniqe_freqs: (list of (list of ...)) list of 2-D arrays
        Same as `freqs` but elements with similar fundamental frequencies
        removed.
    """
    if len(freqs) == 0:
        return []
    
    # check whether freqs is list of fundamental frequencies and powers:
    list_of_freq_power = True
    for group in freqs:
        if not (hasattr(group, 'shape') and len(group.shape) == 2):
            list_of_freq_power = False
            break

    if list_of_freq_power:
        if mode == 'power':
            mask = unique_mask(freqs, df_thresh, nextfs)
        elif mode == 'relpower':
            power_freqs = [f[:,[0, 2, 1]] for f in add_relative_power(freqs)]
            mask = unique_mask(power_freqs, df_thresh, nextfs)
        elif mode == 'rank':
            rank_freqs = [f[:,[0, 2, 1]] for f in add_power_ranks(freqs)]
            mask = unique_mask(rank_freqs, df_thresh, nextfs)
        else:
            raise ValueError('%s is not a valid mode for unique(). Choose one of "power" or "rank"')
        unique_freqs = []
        for f, m in zip(freqs, mask):
            unique_freqs.append(f[m])
    else:
        unique_freqs = []
        for groups in freqs:
            unique_freqs.append(unique(groups, df_thresh, mode, nextfs))
    return unique_freqs


def colors_markers():
    """
    Generate a list of colors and markers for plotting.

    Returns
    -------
    colors: list
        list of colors
    markers: list
        list of markers
    """
    # color and marker range:
    colors = []
    markers = []
    mr2 = []

    # first color range:
    cc0 = cm.gist_rainbow(np.linspace(0.0, 1.0, 8))

    # shuffle it:
    for k in range((len(cc0) + 1) // 2):
        colors.extend(cc0[k::(len(cc0) + 1) // 2])
    markers.extend(len(cc0) * 'o')
    mr2.extend(len(cc0) * 'v')
    # second darker color range:
    cc1 = cm.gist_rainbow(np.linspace(0.33 / 7.0, 1.0, 7))
    cc1 = mc.hsv_to_rgb(mc.rgb_to_hsv(np.array([cc1[:, :3]])) * np.array([1.0, 0.9, 0.7]))[0]
    cc1 = np.hstack((cc1, np.ones((len(cc1),1))))
    # shuffle it:
    for k in range((len(cc1) + 1) // 2):
        colors.extend(cc1[k::(len(cc1) + 1) // 2])
    markers.extend(len(cc1) * '^')
    mr2.extend(len(cc1) * '*')
    # third lighter color range:
    cc2 = cm.gist_rainbow(np.linspace(0.67 / 6.0, 1.0, 6))
    cc2 = mc.hsv_to_rgb(mc.rgb_to_hsv(np.array([cc1[:, :3]])) * np.array([1.0, 0.5, 1.0]))[0]
    cc2 = np.hstack((cc2, np.ones((len(cc2),1))))
    # shuffle it:
    for k in range((len(cc2) + 1) // 2):
        colors.extend(cc2[k::(len(cc2) + 1) // 2])
    markers.extend(len(cc2) * 'D')
    mr2.extend(len(cc2) * 'x')
    markers.extend(mr2)
    return colors, markers


def plot_harmonic_groups(ax, group_list, indices=None, max_groups=0,
                         sort_by_freq=True, label_power=False,
                         colors=None, markers=None, legend_rows=8, **kwargs):
    """
    Mark decibel power of fundamentals and their harmonics in a plot.

    Parameters
    ----------
    ax: axis for plot
        Axis used for plotting.
    group_list: list of 2-D arrays
        Lists of harmonic groups as returned by extract_fundamentals() and
        harmonic_groups() with the element [0, 0] of the harmonic groups being
        the fundamental frequency, and element[0, 1] being the corresponding power.
    indices: list of int or None
        If smaller than zero then set the legend label of the corresponding group in brackets.
    max_groups: int
            If not zero plot only the max_groups most powerful groups.
    sort_by_freq: boolean
            If True sort legend by frequency, otherwise by power.
    label_power: boolean
        If `True` put the power in decibel in addition to the frequency into the legend.
    colors: list of colors or None
            If not None list of colors for plotting each group
    markers: list of markers or None
            If not None list of markers for plotting each group
    legend_rows: int
            Maximum number of rows to be used for the legend.
    kwargs: 
            Key word arguments for the legend of the plot.
    """

    if len(group_list) == 0:
        return
    
    # sort by power:
    powers = np.array([np.sum(group[:,1]) for group in group_list])
    max_power = np.max(powers)
    power_idx = np.argsort(powers)
    if max_groups > 0 and len(power_idx > max_groups):
        power_idx = power_idx[-max_groups:]
    idx = np.array(list(reversed(power_idx)))

    # sort by frequency:
    if sort_by_freq:
        freqs = [group_list[group][0, 0] for group in idx]
        if legend_rows > 0 and legend_rows < len(freqs):
            idx[:legend_rows] = idx[np.argsort(freqs[:legend_rows])]
        else:
            idx = idx[np.argsort(freqs)]

    # plot:
    for k, i in enumerate(idx):
        group = group_list[i]
        x = group[:,0]
        y = decibel(group[:,1])
        msize = 7.0 + 10.0*(powers[i]/max_power)**0.25
        color_kwargs = {}
        if colors is not None:
            color_kwargs = {'color': colors[k%len(colors)]}
        label = '%6.1f Hz' % group[0, 0]
        if label_power:
            label += ' %6.1f dB' % decibel(np.array([np.sum(group[:,1])]))[0]
        if indices is not None:
            if indices[i] < 0:
                label = '(' + label + ')'
            else:
                label = ' ' + label + ' '
        if legend_rows > 5 and k >= legend_rows:
            label = None
        if markers is None:
            ax.plot(x, y, 'o', ms=msize, label=label, **color_kwargs)
        else:
            if k >= len(markers):
                break
            ax.plot(x, y, linestyle='None', marker=markers[k],
                    mec=None, mew=0.0, ms=msize, label=label, **color_kwargs)

    # legend:
    if legend_rows > 0:
        if legend_rows > 5:
            ncol = 1
        else:
            ncol = (len(idx)-1) // legend_rows + 1
        ax.legend(numpoints=1, ncol=ncol, **kwargs)
    else:
        ax.legend(numpoints=1, **kwargs)


def plot_psd_harmonic_groups(ax, psd_freqs, psd, group_list,
                             mains=None, all_freqs=None, good_freqs=None,
                             log_freq=False, min_freq=0.0, max_freq=2000.0, ymarg=0.0):
    """
    Plot decibel power-spectrum with detected peaks, harmonic groups, and mains frequencies.
    
    Parameters:
    -----------
    psd_freqs: array
        Frequencies of the power spectrum.
    psd: array
        Power spectrum (linear, not decible).
    group_list: list of 2-D arrays
        Lists of harmonic groups as returned by extract_fundamentals() and
        harmonic_groups() with the element [0, 0] of the harmonic groups being the fundamental frequency,
        and element[0, 1] being the corresponding power.
    mains: 2-D array
        Frequencies and power of multiples of the mains frequency found in the power spectrum.
    all_freqs: 2-D array
        Peaks in the power spectrum detected with low threshold.
    good_freqs: 1-D array
        Frequencies of peaks detected with high threshold.
    log_freq: boolean
        Logarithmic (True) or linear (False) frequency axis.
    min_freq: float
        Limits of frequency axis are set to `(min_freq, max_freq)`
        if `max_freq` is greater than zero
    max_freq: float
        Limits of frequency axis are set to `(min_freq, max_freq)`
        and limits of power axis are computed from powers below max_freq
        if `max_freq` is greater than zero
    ymarg: float
        Add this to the maximum decibel power for setting the ylim.
    """
    
    # mark all and good psd peaks:
    pmin, pmax = ax.get_ylim()
    doty = pmax - 5.0
    if all_freqs is not None:
        ax.plot(all_freqs[:, 0], np.zeros(len(all_freqs[:, 0])) + doty, 'o', color='#ffffff')
    if good_freqs is not None:
        ax.plot(good_freqs, np.zeros(len(good_freqs)) + doty, 'o', color='#888888')
    # mark mains frequencies:
    if mains is not None and len(mains) > 0:
        fpeaks = mains[:, 0]
        fpeakinx = [int(np.round(fp/(psd_freqs[1]-psd_freqs[0]))) for fp in fpeaks if fp < psd_freqs[-1]]
        ax.plot(fpeaks[:len(fpeakinx)], decibel(psd[fpeakinx]), linestyle='None',
                marker='.', color='k', ms=10, mec=None, mew=0.0,
                label='%3.0f Hz mains' % mains[0, 0])
    # mark harmonic groups:
    colors, markers = colors_markers()
    plot_harmonic_groups(ax, group_list, max_groups=0, sort_by_freq=True,
                         colors=colors, markers=markers, legend_rows=8,
                         loc='upper right')
    # plot power spectrum:
    plot_decibel_psd(ax, psd_freqs, psd, log_freq=log_freq, min_freq=min_freq,
                     max_freq=max_freq, ymarg=ymarg, color='blue')

    
def add_psd_peak_detection_config(cfg, low_threshold=0.0, high_threshold=0.0,
                                  thresh_bins=100,
                                  low_thresh_factor=6.0, high_thresh_factor=10.0):
    """ Add parameter needed for detection of peaks in power spectrum used by
    harmonic_groups() as a new section to a configuration.

    Parameters
    ----------
    cfg: ConfigFile
        The configuration.
    """

    cfg.add_section('Thresholds for peak detection in power spectra:')
    cfg.add('lowThreshold', low_threshold, 'dB', 'Threshold for all peaks.\n If 0.0 estimate threshold from histogram.')
    cfg.add('highThreshold', high_threshold, 'dB', 'Threshold for good peaks. If 0.0 estimate threshold from histogram.')
    
    cfg.add_section('Threshold estimation:\nIf no thresholds are specified they are estimated from the histogram of the decibel power spectrum.')
    cfg.add('thresholdBins', thresh_bins, '', 'Number of bins used to compute the histogram used for threshold estimation.')
    cfg.add('lowThresholdFactor', low_thresh_factor, '', 'Factor for multiplying standard deviation of noise floor for lower threshold.')
    cfg.add('highThresholdFactor', high_thresh_factor, '', 'Factor for multiplying standard deviation of noise floor for higher threshold.')


def psd_peak_detection_args(cfg):
    """ Translates a configuration to the respective parameter names for the
    detection of peaks in power spectrum used by harmonic_groups().
    The return value can then be passed as key-word arguments to this function.

    Parameters
    ----------
    cfg: ConfigFile
        The configuration.

    Returns
    -------
    a: dict
        Dictionary with names of arguments of the `harmonic-group()` function
        and their values as supplied by `cfg`.
    """
    return cfg.map({'low_threshold': 'lowThreshold',
                    'high_threshold': 'highThreshold',
                    'thresh_bins': 'thresholdBins',
                    'low_thresh_factor': 'lowThresholdFactor',
                    'high_thresh_factor': 'highThresholdFactor'})


def add_harmonic_groups_config(cfg, mains_freq=60.0, mains_freq_tol=1.0,
                               max_divisor=4, freq_tol_fac=1.0, min_group_size=4,
                               min_freq=20.0, max_freq=2000.0, max_db_diff=15.0,
                               max_harmonics_decibel=0.0, max_harmonics=0, max_groups=0):
    """ Add parameter needed for detection of harmonic groups as
    a new section to a configuration.

    Parameters
    ----------
    cfg: ConfigFile
        The configuration.
    """
    
    cfg.add_section('Harmonic groups:')
    cfg.add('mainsFreq', mains_freq, 'Hz', 'Mains frequency to be excluded.')
    cfg.add('mainsFreqTolerance', mains_freq_tol, 'Hz', 'Exclude peaks within this tolerance around multiples of the mains frequency.')
    cfg.add('minimumGroupSize', min_group_size, '',
'The number of harmonics (inclusively fundamental) that are allowed do be filled in.')
    cfg.add('maxDivisor', max_divisor, '', 'Maximum ratio between the frequency of the largest peak and its fundamental')
    cfg.add('freqTolerance', freq_tol_fac, '',
            'Harmonics need be within this factor times the frequency resolution of the power spectrum. Needs to be higher than 0.5!')
    
    cfg.add_section('Acceptance of best harmonic groups:')
    cfg.add('minimumFrequency', min_freq, 'Hz', 'Minimum frequency allowed for the fundamental.')
    cfg.add('maximumFrequency', max_freq, 'Hz', 'Maximum frequency allowed for the fundamental.')
    cfg.add('maximumPowerDifference', max_db_diff, 'dB', 'Maximum standard deviation allowed for difference in logarithmic power between successive harmonics. Smaller values enforce smoother spectra.')
    cfg.add('maxRelativePower', max_harmonics_decibel, 'dB', 'Maximum allowed power of the minimumGroupSize-th and higher harmonics relative to fundamental. If zero do not check for relative power.')
    cfg.add('maxHarmonics', max_harmonics, '', '0: keep all, >0 only keep the first # harmonics.')
    cfg.add('maxGroups', max_groups, '', 'Maximum number of harmonic groups. If 0 process all.')


def harmonic_groups_args(cfg):
    """ Translates a configuration to the
    respective parameter names of the harmonic-group detection functions.
    The return value can then be passed as key-word arguments to this function.

    Parameters
    ----------
    cfg: ConfigFile
        The configuration.

    Returns
    -------
    a: dict
        Dictionary with names of arguments of the harmonic-group detection functions
        and their values as supplied by `cfg`.
    """
    return cfg.map({'mains_freq': 'mainsFreq',
                    'mains_freq_tol': 'mainsFreqTolerance',
                    'freq_tol_fac': 'freqTolerance',
                    'max_divisor': 'maxDivisor',
                    'min_group_size': 'minimumGroupSize',
                    'min_freq': 'minimumFrequency',
                    'max_freq': 'maximumFrequency',
                    'max_db_diff': 'maximumPowerDifference',
                    'max_harmonics_decibel': 'maxRelativePower',                     
                    'max_harmonics': 'maxHarmonics',
                    'max_groups': 'maxGroups'})


if __name__ == "__main__":
    import sys
    import matplotlib.pyplot as plt
    from .fakefish import wavefish_eods
    from .powerspectrum import psd

    if len(sys.argv) < 2:
        # generate data:
        title = 'simulation'
        samplerate = 44100.0
        eodfs = [123.0, 333.0, 666.0, 666.5]
        fish1 = 0.5*wavefish_eods('Eigenmannia', eodfs[0], samplerate, duration=8.0, noise_std=0.01)
        fish2 = 1.0*wavefish_eods('Eigenmannia', eodfs[1], samplerate, duration=8.0, noise_std=0.01)
        fish3 = 10.0*wavefish_eods('Alepto', eodfs[2], samplerate, duration=8.0, noise_std=0.01)
        fish4 = 6.0*wavefish_eods('Alepto', eodfs[3], samplerate, duration=8.0, noise_std=0.01)
        data = fish1 + fish2 + fish3 + fish4
    else:
        from .dataloader import load_data
        print("load %s ..." % sys.argv[1])
        data, samplerate, unit = load_data(sys.argv[1], 0)
        title = sys.argv[1]

    # retrieve fundamentals from power spectrum:
    psd_data = psd(data, samplerate, freq_resolution=0.5)
    groups, _, mains, all_freqs, good_freqs, _, _, _ = harmonic_groups(psd_data[0], psd_data[1], verbose=0, check_freqs=[123.0, 666.0])
    fig = plt.figure()
    ax = fig.add_subplot(1, 1, 1)
    plot_psd_harmonic_groups(ax, psd_data[0], psd_data[1], groups, mains, all_freqs, good_freqs,
                             max_freq=3000.0)
    ax.set_title(title)
    plt.show()
    #exit()
    # unify fundamental frequencies:
    fundamentals = fundamental_freqs(groups)
    np.set_printoptions(formatter={'float': lambda x: '%5.1f' % x})
    print('fundamental frequencies extracted from power spectrum:')
    print(fundamentals)
    print('')
    freqs = fundamental_freqs_and_power([groups])
    freqs.append(np.array([[44.0, -20.0], [44.2, -10.0], [320.5, 2.5], [665.5, 5.0], [666.2, 10.0]]))
    freqs.append(np.array([[123.3, 1.0], [320.2, -2.0], [668.4, 2.0]]))
    rank_freqs = add_relative_power(freqs)
    rank_freqs = add_power_ranks(rank_freqs)
    print('all frequencies (frequency, power, relpower, rank):')
    print('\n'.join(( str(f) for f in rank_freqs)))
    print('')
    indices = similar_indices(freqs, 1.0)
    print('similar indices:')
    print('\n'.join(( ('\n  '.join((str(f) for f in g)) for g in indices))))
    print('')
    unique_freqs = unique(freqs, 1.0, 'power')
    print('unique power:')
    print('\n'.join(( str(f) for f in unique_freqs)))
    print('')
    unique_freqs = unique(freqs, 1.0, 'relpower')
    print('unique relative power:')
    print('\n'.join(( str(f) for f in unique_freqs)))
    print('')
    unique_freqs = unique(freqs, 1.0, 'rank')
    print('unique rank:')
    print('\n'.join(( str(f) for f in unique_freqs)))
    print('')
    unique_freqs = unique(freqs, 1.0, 'rank', 1)
    print('unique rank for next neighor only:')
    print('\n'.join(( str(f) for f in unique_freqs)))
    print('')<|MERGE_RESOLUTION|>--- conflicted
+++ resolved
@@ -766,20 +766,12 @@
         else:
             amplitude_ok = np.all((db_powers[p_max+min_group_size:] < max_harmonics_decibel) | \
                                   (harm_group[p_max+min_group_size:,2] > 1))
-<<<<<<< HEAD
-            #if amplitude_ok:
-            pi = p_max+min_group_size-1
-            #else:
-                #pi = np.where((db_powers[p_max+min_group_size:] < max_harmonics_decibel) | \
-                #              (harm_group[p_max+min_group_size:,2] > 1))[0][0]
-=======
             if amplitude_ok:
                 pi = p_max+min_group_size-1
             else:
                 pi = np.where((db_powers[p_max+min_group_size:] >= max_harmonics_decibel) & \
                               (harm_group[p_max+min_group_size:,2] <= 1))[0][0]
->>>>>>> 822eba22
-                              
+                             
         # check:
         if fundamental_ok and mains_ok and smooth_ok and amplitude_ok:
             if verbose > 0:
