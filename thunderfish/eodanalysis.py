--- conflicted
+++ resolved
@@ -1017,9 +1017,7 @@
         else:
             ax.legend(numpoints=1, **kwargs)
 
-    # reset window so at least one EOD of each cluster is visible
-<<<<<<< HEAD
-    
+    # reset window so at least one EOD of each cluster is visible    
     ax.set_xlim(max(toffs,toffs+zoom_window[1]-width), toffs+zoom_window[1])
     print(samplerate)
 
@@ -1030,17 +1028,6 @@
     ymax = np.max(data[i0:i1])
     dy = ymax - ymin
     ax.set_ylim(ymin-0.05*dy, ymax+0.05*dy)
-=======
-
-    if len(zoom_window) > 1:    # XXX Why?
-        ax.set_xlim(toffs+zoom_window[1]-width, toffs+zoom_window[1])
-        i0 = int((zoom_window[1]-width)*samplerate)
-        i1 = int(zoom_window[1]*samplerate)
-        ymin = np.min(data[i0:i1])
-        ymax = np.max(data[i0:i1])
-        dy = ymax - ymin
-        ax.set_ylim(ymin-0.05*dy, ymax+0.05*dy)
->>>>>>> 8e8be896
 
 
 def plot_eod_waveform(ax, eod_waveform, peaks, unit=None, tau=None,
