"""
# Analysis of EOD waveforms.

## EOD analysis
- `eod_waveform()`: compute an averaged EOD waveform.
- `analyze_wave()`: analyze the EOD waveform of a wave-type fish.
- `analyze_pulse()`: analyze the EOD waveform of a pulse-type fish.
- `adjust_eodf()`: adjust EOD frequencies to a standard temperature.

## Quality assessment
- `wave_quality()`: asses quality of EOD waveform of a wave-type fish.
- `pulse_quality()`: asses quality of EOD waveform of a pulse-type fish.

## Visualization
- `eod_recording_plot()`: plot a zoomed in range of the recorded trace.
- `pulse_eods_plot()`: mark pulse-type EODs in a plot of an EOD recording.
- `eod_waveform_plot()`: plot and annotate the averaged EOD-waveform with standard error.
- `wave_spectrum_plot()`: plot and annotate spectrum of wave-type EODs.
- `pulse_spectrum_plot()`: plot and annotate spectrum of single pulse-type EOD.

## Storage
- `save_eod_waveform()`: save mean eod waveform to file.
- `save_wave_eodfs()`: save frequencies of all wave-type EODs to file.
- `save_wave_fish()`: save properties of wave-type EODs to file.
- `save_pulse_fish()`: save properties of pulse-type EODs to file.
- `save_wave_spectrum()`: save amplitude and phase spectrum of wave-type EOD to file.
- `save_pulse_spectrum()`: save power spectrum of pulse-type EOD to file.
- `save_pulse_peaks()`: save peak properties of pulse-type EOD to file.

## Fit functions
- `fourier_series()`: Fourier series of sine waves with amplitudes and phases.
- `exp_decay()`: expontenial decay.

## Filter functions
- `unfilter()`: apply inverse low-pass filter on data.

## Configuration parameter
- `add_eod_analysis_config()': add parameters for EOD analysis functions to configuration.
- `eod_waveform_args()`: retrieve parameters for `eod_waveform()` from configuration.
- `analyze_wave_args()`: retrieve parameters for `analyze_wave()` from configuration.
- `analyze_pulse_args()`: retrieve parameters for `analyze_pulse()` from configuration.
- `add_eod_quality_config()`: add parameters needed for assesing the quality of an EOD waveform.
- `wave_quality_args(): retrieve parameters for `wave_quality()` from configuration.
- `pulse_quality_args(): retrieve parameters for `pulse_quality()` from configuration.
"""

import numpy as np
from scipy.optimize import curve_fit
import matplotlib.patches as mpatches
import matplotlib.pyplot as plt
from .eventdetection import percentile_threshold, detect_peaks, snippets, peak_width
from .eventdetection import threshold_crossings, threshold_crossing_times
from .powerspectrum import psd, nfft, decibel
from .harmonics import fundamental_freqs_and_power
from .tabledata import TableData


def eod_waveform(data, samplerate, eod_times, win_fac=2.0,
                 min_win=0.01, max_eods=None, unfilter_cutoff=0.0):
    """Detect EODs in the given data, extract data snippets around each EOD,
    and compute a mean waveform with standard error.

    Retrieving the EOD waveform works under the following conditions.
    (i) at a signal-to-noise ratio $SNR = P_s/P_n$, i.e. the power of the EOD
    of interest relative to the largest other EOD, we need to average over at least
    $n > (SNR c_s^2)^{-1}$ snippets to bring the standard error of the averaged EOD waveform
    down to $c_s$ relative to its amplitude. For a s.e.m. less than 5% ($c_s=0.05$) and
    an SNR of -10dB (the signal is 10 times smaller than the noise, SNR=0.1) we get
    $n > 0.00025^{-1} = 4000$ data snippets - a recording a couple of seconds long.
    (ii) Very important for wave-type fish is that they keep their frequency constant.
    Slight changes in the EOD frequency will corrupt the average waveform.
    If the period of the waveform changes by $c_f=\Delta T/T$, then after
    $n = 1/c_f$ periods moved the modified waveform through a whole period.
    This is in the range of hundreds or thousands waveforms.

    The algorithm checks for a global minimum of the s.e.m. as a function of snippet number.
    If there is one then the average is computed for this number of snippets,
    otherwise all snippets are taken from the provided data segment. Note that this check
    only works for the strongest EOD in a recording. For weaker EOD the s.e.m. always
    decays with snippet number (empirical observation).

    TODO: use power spectra to check for changes in EOD frequency!

    Parameters
    ----------
    data: 1-D array of float
        The data to be analysed.
    samplerate: float
        Sampling rate of the data in Hertz.
    eod_times: 1-D array of float
        Array of EOD times in seconds over which the waveform should be averaged.
    win_fac: float
        The snippet size is the EOD period times `win_fac`. The EOD period is determined
        as the minimum interval between EOD times.
    min_win: float
        The minimum size of the snippets in seconds.
    max_eods: int or None
        Maximum number of EODs to be used for averaging.
    unfilter_cutoff: float
        If not zero, the cutoff frequency for an inverse high-pass filter
        applied to the mean EOD waveform.
    
    Returns
    -------
    mean_eod: 2-D array
        Average of the EOD snippets. First column is time in seconds,
        second column the mean eod, third column the standard error.
    eod_times: 1-D array
        Times of EOD peaks in seconds that have been actually used to calculate the
        averaged EOD waveform.
    """
    # indices of EOD times:
    eod_idx = np.round(eod_times * samplerate).astype(np.int)
        
    # window size:
    period = np.min(np.diff(eod_times))
    win = 0.5*win_fac*period
    if 2*win < min_win:
        win = 0.5*min_win
    win_inx = int(win * samplerate)

    # extract snippets:
    eod_times = eod_times[(eod_idx >= win_inx) & (eod_idx < len(data)-win_inx)]
    eod_idx = eod_idx[(eod_idx >= win_inx) & (eod_idx < len(data)-win_inx)]
    if max_eods and max_eods > 0 and len(eod_idx) > max_eods:
        dn = (len(eod_idx) - max_eods)//2
        eod_times = eod_times[dn:dn+max_eods]
        eod_idx = eod_idx[dn:dn+max_eods]
    eod_snippets = snippets(data, eod_idx, -win_inx, win_inx)
    if len(eod_snippets) == 0:
        return np.zeros((0, 3)), eod_times

    # optimal number of snippets:
    step = 10
    if True and len(eod_snippets) > step:
        sems = [np.mean(np.std(eod_snippets[:k], axis=0, ddof=1)/np.sqrt(k))
                for k in range(step, len(eod_snippets), step)]
        idx = np.argmin(sems)
        # there is a local minimum:
        if idx > 0 and idx < len(sems)-1:
            maxn = step*(idx+1)
            eod_snippets = eod_snippets[:maxn]
            eod_times = eod_times[:maxn]

    # mean and std of snippets:
    mean_eod = np.zeros((len(eod_snippets[0]), 3))
    mean_eod[:,1] = np.mean(eod_snippets, axis=0)
    if len(eod_snippets) > 1:
        mean_eod[:,2] = np.std(eod_snippets, axis=0, ddof=1)/np.sqrt(len(eod_snippets))
        
    # apply inverse filter:
    if unfilter_cutoff and unfilter_cutoff > 0.0:
        unfilter(mean_eod[:,1], samplerate, unfilter_cutoff)
        
    # time axis:
    mean_eod[:,0] = (np.arange(len(mean_eod)) - win_inx) / samplerate
    
    return mean_eod, eod_times


def unfilter(data, samplerate, cutoff):
    """
    Apply inverse high-pass filter on data.

    Assumes high-pass filter \[ \tau \dot y = -y + \tau \dot x \] has
    been applied on the original data $x$, where $\tau=(2\pi
    f_{cutoff})^{-1}$ is the time constant of the filter. To recover $x$
    the ODE \[ \tau \dot x = y + \tau \dot y \] is applied on the
    filtered data $y$.

    Parameters:
    -----------
    data: ndarray
        High-pass filtered original data.
    samplerate: float
        Sampling rate of `data` in Hertz.
    cutoff: float
        Cutoff frequency $f_{cutoff}$ of the high-pass filter in Hertz.

    Returns:
    --------
    data: ndarray
        Recovered original data.
    """
    tau = 0.5/np.pi/cutoff
    fac = tau*samplerate
    data -= np.mean(data)
    d0 = data[0]
    x = d0
    for k in range(len(data)):
        d1 = data[k]
        x += (d1 - d0) + d0/fac
        data[k] = x
        d0 = d1
    return data


def fourier_series(t, freq, *ap):
    """
    Fourier series of sine waves with amplitudes and phases.

    x(t) = sum_{i=0}^n ap[2*i]*sin(2 pi (i+1) freq t + ap[2*i+1])
    
    Parameters
    ----------
    t: float or array
        Time.
    freq: float
        Fundamental frequency.
    *ap: list of floats
        The amplitudes and phases (in rad) of the fundamental and harmonics.
        
    Returns
    -------
    x: float or array
        The Fourier series evaluated at times `t`.
    """
    omega = 2.0*np.pi*freq
    x = 0.0
    for i, (a, p) in enumerate(zip(ap[0:-1:2], ap[1::2])):
        x += a*np.sin((i+1)*omega*t+p)
    return x


def analyze_wave(eod, freq, n_harm=10, power_n_harmonics=0, flip_wave='none'):
    """
    Analyze the EOD waveform of a wave-type fish.
    
    Parameters
    ----------
    eod: 2-D array
        The eod waveform. First column is time in seconds, second column the EOD waveform,
        third column, if present, is the standarad error of the EOD waveform,
        Further columns are optional but not used.
    freq: float or 2-D array
        The frequency of the EOD or the list of harmonics (rows)
        with frequency and peak height (columns) as returned from `harmonic_groups()`.
    n_harm: int
        Maximum number of harmonics used for the Fourier decomposition.
    power_n_harmonics: int
        Sum over the first `power_n_harmonics` harmonics for computing the total power.
        If 0 sum over all harmonics.
    flip_wave: 'auto', 'none', 'flip'
        - 'auto' flip waveform such that the larger extremum is positive.
        - 'flip' flip waveform.
        - 'none' do not flip waveform.
    
    Returns
    -------
    meod: 2-D array of floats
        The eod waveform. First column is time in seconds, second column the eod waveform.
        Further columns are kept from the input `eod`. And a column is added with the
        fit of the fourier series to the waveform.
    props: dict
        A dictionary with properties of the analyzed EOD waveform.
        - type: set to 'wave'.
        - EODf: is set to the EOD fundamental frequency.
        - p-p-amplitude: peak-to-peak amplitude of the Fourier fit.
        - flipped: True if the waveform was flipped.
        - amplitude: amplitude factor of the Fourier fit.
        - rmssem: root-mean squared standard error mean of the averaged EOD waveform
          relative to the p-p amplitude.
        - rmserror: root-mean-square error between Fourier-fit and EOD waveform relative to
          the p-p amplitude. If larger than about 0.05 the data are bad.
        - peakwidth: width of the peak at the averaged amplitude relative to EOD period.
        - troughwidth: width of the trough at the averaged amplitude relative to EOD period.
        - leftpeak: time from positive zero crossing to peak relative to EOD period.
        - rightpeak: time from peak to negative zero crossing relative to EOD period.
        - lefttrough: time from negative zero crossing to trough relative to EOD period.
        - righttrough: time from trough to positive zero crossing relative to EOD period.
        - p-p-distance: time between peak and trough relative to EOD period.
        - reltroughampl: amplitude of trough relative to peak amplitude.
        - power: summed power of all harmonics in decibel relative to one.
    spec_data: 2-D array of floats
        First column is the index of the harmonics, second column its frequency,
        third column its amplitude, fourth column its amplitude relative to the fundamental,
        fifth column is power of harmonics relative to fundamental in decibel,
        and sixth column the phase shift relative to the fundamental.
        If `freq` is a list of harmonics, a seventh column is added to `spec_data`
        that contains the powers of the harmonics from the original power spectrum of the
        raw data.
        Rows are the harmonics, first row is the fundamental frequency with index 0,
        relative amplitude of one, relative power of 0dB, and phase shift of zero.
        If the relative amplitude of the first harmonic (spec-data[1,3]) is larger than 2,
        or the relative amplitude of the second harmonic (spec-data[2,3]) is larger than 0.2,
        then this probably is not a proper EOD waveform and
        should not be used for further analysis.
    error_str: string
        If fitting of the fourier series failed,
        this is reported in this string.

    Raises
    ------
    IndexError:
        EOD data is less than one period long.
    """
    error_str = ''
    
    freq0 = freq
    if hasattr(freq, 'shape'):
        freq0 = freq[0][0]
        
    # storage:
    meod = np.zeros((eod.shape[0], eod.shape[1]+1))
    meod[:,:-1] = eod

    # subtract mean and flip:
    period = 1.0/freq0
    pinx = int(np.ceil(period/(meod[1,0]-meod[0,0])))
    maxn = (len(meod)//pinx)*pinx
    if maxn < pinx: maxn = len(meod)
    offs = (len(meod) - maxn)//2
    meod[:,1] -= np.mean(meod[offs:offs+pinx,1])
    flipped = False
    if 'flip' in flip_wave or ('auto' in flip_wave and -np.min(meod[:,1]) > np.max(meod[:,1])):
        meod[:,1] = -meod[:,1]
        flipped = True
    
    # move peak of waveform to zero:
    offs = len(meod)//4
    maxinx = offs+np.argmax(meod[offs:3*offs,1])
    meod[:,0] -= meod[maxinx,0]
    
    # indices of exactly one or two periods around peak:
    if len(meod) < pinx:
        raise IndexError('data need to contain at least one EOD period')
    if len(meod) >= 2*pinx:
        i0 = maxinx - pinx if maxinx >= pinx else 0
        i1 = i0 + 2*pinx
        if i1 > len(meod):
            i1 = len(meod)
            i0 = i1 - 2*pinx
    else:
        i0 = maxinx - pinx//2 if maxinx >= pinx//2 else 0
        i1 = i0 + pinx

    # subtract mean:
    meod[:,1] -= np.mean(meod[i0:i1,1])

    # zero crossings:
    ui, di = threshold_crossings(meod[:,1], 0.0)
    ut, dt = threshold_crossing_times(meod[:,0], meod[:,1], 0.0, ui, di)
    if np.any(ut<0.0):    
        up_time = ut[ut<0.0][-1]
    else:
        up_time = 0.0 
        error_str += '%.1f Hz wave-type fish: no upward zero crossing. ' % freq0
    if np.any(dt>0.0):
        down_time = dt[dt>0.0][0]
    else:
        down_time = 0.0
        error_str += '%.1f Hz wave-type fish: no downward zero crossing. ' % freq0
    peak_width = down_time - up_time
    trough_width = period - peak_width
    peak_time = 0.0
    trough_time = meod[maxinx+np.argmin(meod[maxinx:maxinx+pinx,1]),0]
    phase1 = peak_time - up_time
    phase2 = down_time - peak_time
    phase3 = trough_time - down_time
    phase4 = up_time + period - trough_time
    distance = trough_time - peak_time
    
    # fit fourier series:
    ampl = 0.5*(np.max(meod[:,1])-np.min(meod[:,1]))
    while n_harm > 1:
        params = [freq0]
        for i in range(1, n_harm+1):
            params.extend([ampl/i, 0.0])
        try:
            popt, pcov = curve_fit(fourier_series, meod[i0:i1,0], meod[i0:i1,1],
                                   params, maxfev=2000)
            break
        except (RuntimeError, TypeError):
            error_str += '%.1f Hz wave-type fish: fit of fourier series failed for %d harmonics. ' % (freq0, n_harm)
            n_harm //= 2
    for i in range(n_harm):
        # make all amplitudes positive:
        if popt[i*2+1] < 0.0:
            popt[i*2+1] *= -1.0
            popt[i*2+2] += np.pi
        # all phases in the range -pi to pi:
        popt[i*2+2] %= 2.0*np.pi
        if popt[i*2+2] > np.pi:
            popt[i*2+2] -= 2.0*np.pi
    meod[:,-1] = fourier_series(meod[:,0], *popt)

    # peak and trough amplitudes:
    ppampl = np.max(meod[i0:i1,1]) - np.min(meod[i0:i1,1])
    relptampl = np.min(meod[i0:i1,1])/np.max(meod[i0:i1,1])
    
    # variance and fit error:
    rmssem = np.sqrt(np.mean(meod[i0:i1,2]**2.0))/ppampl if eod.shape[1] > 2 else None
    rmserror = np.sqrt(np.mean((meod[i0:i1,1] - meod[i0:i1,-1])**2.0))/ppampl

    # store results:
    props = {}
    props['type'] = 'wave'
    props['EODf'] = freq0
    props['p-p-amplitude'] = ppampl
    props['flipped'] = flipped
    props['amplitude'] = 0.5*ppampl  # remove it
    props['rmserror'] = rmserror
    if rmssem:
        props['rmssem'] = rmssem
    props['peakwidth'] = peak_width/period
    props['troughwidth'] = trough_width/period
    props['leftpeak'] = phase1/period
    props['rightpeak'] = phase2/period
    props['lefttrough'] = phase3/period
    props['righttrough'] = phase4/period
    props['p-p-distance'] = distance/period
    props['reltroughampl'] = np.abs(relptampl)
    if hasattr(freq, 'shape'):
        spec_data = np.zeros((n_harm, 7))
        powers = freq[:n_harm, 1]
        spec_data[:len(powers), 6] = powers
    else:
        spec_data = np.zeros((n_harm, 6))
    for i in range(n_harm):
        spec_data[i,:6] = [i, (i+1)*freq0, popt[i*2+1], popt[i*2+1]/popt[1],
                           decibel((popt[i*2+1]/popt[1])**2.0), popt[i*2+2]]
    pnh = power_n_harmonics if power_n_harmonics > 0 else n_harm
    props['power'] = decibel(np.sum(spec_data[:pnh,2]**2.0))
    
    return meod, props, spec_data, error_str


def exp_decay(t, tau, ampl, offs):
    """
    Exponential decay function.

    x(t) = ampl*exp(-t/tau) + offs

    Parameters
    ----------
    t: float or array
        Time.
    tau: float
        Time constant of exponential decay.
    ampl: float
        Amplitude of exponential decay, i.e. initial value minus steady-state value.
    offs: float
        Steady-state value.
    
    Returns
    -------
    x: float or array
        The exponential decay evaluated at times `t`.
    
    """
    return offs + ampl*np.exp(-t/tau)


def analyze_pulse(eod, eod_times, min_pulse_win=0.001,
                  peak_thresh_fac=0.01, min_dist=50.0e-6,
                  width_frac = 0.5, fit_frac = 0.5,
                  freq_resolution=1.0, flip_pulse='none'):
    """
    Analyze the EOD waveform of a pulse-type fish.
    
    Parameters
    ----------
    eod: 2-D array
        The eod waveform. First column is time in seconds, second column the EOD waveform,
        third column, if present, is the standarad error of the EOD waveform,
        Further columns are optional but not used.
    eod_times: 1-D array
        List of times of detected EOD peaks.
    min_pulse_win: float
        The minimum size of cut-out EOD waveform.
    peak_thresh_fac: float
        Set the threshold for peak detection to the maximum pulse amplitude times this factor.
    min_dist: float
        Minimum distance between peak and troughs of the pulse.
    width_frac: float
        The width of a peak is measured at this fraction of a peak's height (0-1).
    fit_frac: float or None
        An exponential is fitted to the tail of the last peak/trough starting where the
        waveform falls below this fraction of the peak's height (0-1).
    freq_resolution: float
        The frequency resolution of the power spectrum of the single pulse.
    flip_pulse: 'auto', 'none', 'flip'
        - 'auto' flip waveform such that the first large extremum is positive.
        - 'flip' flip waveform.
        - 'none' do not flip waveform.
    
    Returns
    -------
    meod: 2-D array of floats
        The eod waveform. First column is time in seconds,
        second column the eod waveform.
        Further columns are kept from the input `eod`.
        As a last column the fit to the tail of the last peak is appended.
    props: dict
        A dictionary with properties of the analyzed EOD waveform.
        - type: set to 'pulse'.
        - EODf: the inverse of the mean interval between `eod_times`.
        - period: the mean interval between `eod_times`.
        - max-amplitude: the amplitude of the largest positive peak (P1).
        - min-amplitude: the amplitude of the largest negative peak (P2).
        - p-p-amplitude: peak-to-peak amplitude of the EOD waveform.
        - rmssem: root-mean squared standard error mean of the averaged EOD waveform
          relative to the p-p amplitude.
        - tstart: time in seconds where the pulse starts,
          i.e. crosses the threshold for the first time.
        - tend: time in seconds where the pulse ends,
          i.e. crosses the threshold for the last time.
        - width: total width of the pulse in seconds (tend-tstart).
        - tau: time constant of exponential decay of pulse tail in seconds.
        - firstpeak: index of the first peak in the pulse (i.e. -1 for P-1)
        - lastpeak: index of the last peak in the pulse (i.e. 3 for P3)
        - peakfrequency: frequency at peak power of the single pulse spectrum in Hertz.
        - peakpower: peak power of the single pulse spectrum in decibel.
        - lowfreqattenuation5: how much the average power below 5 Hz is attenuated
          relative to the peak power in decibel.
        - lowfreqattenuation50: how much the average power below 5 Hz is attenuated
          relative to the peak power in decibel.
        - powerlowcutoff: frequency at which the power reached half of the peak power
          relative to the initial power in Hertz.
        - flipped: True if the waveform was flipped.
        - n: number of pulses analyzed  (i.e. number of `eod_times`).
        - times: the times of the detected EOD pulses (i.e. `eod_times`).
    peaks: 2-D array
        For each peak and trough (rows) of the EOD waveform
        5 columns: the peak index (1 is P1, i.e. the largest positive peak),
        time relative to largest positive peak, amplitude,
        amplitude normalized to largest postive peak,
        and width of peak/trough at half height.
    power: 2-D array
        The power spectrum of a single pulse. First column are the frequencies,
        second column the power.
    """
        
    # storage:
    meod = np.zeros((eod.shape[0], eod.shape[1]+1))
    meod[:,:eod.shape[1]] = eod
    meod[:,-1] = float('nan')
    
    # subtract mean at the ends of the snippet:
    n = len(meod)//20
    meod[:,1] -= 0.5*(np.mean(meod[:n,1]) + np.mean(meod[-n:,1]))

    # largest positive and negative peak:
    flipped = False
    max_idx = np.argmax(meod[:,1])
    max_ampl = np.abs(meod[max_idx,1])
    min_idx = np.argmin(meod[:,1])
    min_ampl = np.abs(meod[min_idx,1])
    amplitude = np.max((max_ampl, min_ampl))
    if max_ampl > 0.2*amplitude and min_ampl > 0.2*amplitude:
        # two major peaks:
        if 'flip' in flip_pulse or ('auto' in flip_pulse and min_idx < max_idx):
            # flip:
            meod[:,1] = -meod[:,1]
            peak_idx = min_idx
            min_idx = max_idx
            max_idx = peak_idx
            flipped = True
    elif 'flip' in flip_pulse or ('auto' in flip_pulse and min_ampl > 0.2*amplitude):
        # flip:
        meod[:,1] = -meod[:,1]
        peak_idx = min_idx
        min_idx = max_idx
        max_idx = peak_idx
        flipped = True
    max_ampl = np.abs(meod[max_idx,1])
    min_ampl = np.abs(meod[min_idx,1])
                
    # move peak of waveform to zero:
    meod[:,0] -= meod[max_idx,0]

    # threshold for peak detection:
    n = len(meod[:,1])//10
    thl_max = np.max(meod[:n,1])
    thl_min = np.min(meod[:n,1])
    thr_max = np.max(meod[-n:,1])
    thr_min = np.min(meod[-n:,1])
    min_thresh = 2.0*(np.max([thl_max, thr_max]) - np.min([thl_min, thr_min]))
    threshold = max_ampl*peak_thresh_fac
    if threshold < min_thresh:
        threshold = min_thresh
        
    # cut out relevant signal:
    lidx = np.argmax(np.abs(meod[:,1])>threshold)
    ridx = len(meod) - 1 - np.argmax(np.abs(meod[::-1,1])>threshold)
    t0 = meod[lidx,0]
    t1 = meod[ridx,0]
    width = t1 - t0
    if width < min_pulse_win:
        width = min_pulse_win
    dt = meod[1,0] - meod[0,0]
    width_idx = int(np.round(width/dt))
    # expand width:
    leidx = lidx - width_idx//2
    if leidx < 0:
        leidx = 0
    reidx = ridx + width_idx//2
    if reidx >= len(meod):
        reidx = len(meod)
    meod = meod[leidx:reidx,:]
    lidx -= leidx
    ridx -= leidx
    max_idx -= leidx
    min_idx -= leidx
    tau = None
    peaks = []

    # amplitude and variance:
    ppampl = max_ampl + min_ampl
    rmssem = np.sqrt(np.mean(meod[:,2]**2.0))/ppampl if eod.shape[1] > 2 else None
    
    # find smaller peaks:
    peak_idx, trough_idx = detect_peaks(meod[:,1], threshold)
    if len(peak_idx) > 0:
        # and their width:
        peak_widths = peak_width(meod[:,0], meod[:,1], peak_idx, trough_idx,
                                 peak_frac=width_frac, base='max')
        trough_widths = peak_width(meod[:,0], -meod[:,1], trough_idx, peak_idx,
                                   peak_frac=width_frac, base='max')
        # combine peaks and troughs:
        pt_idx = np.concatenate((peak_idx, trough_idx))
        pt_widths = np.concatenate((peak_widths, trough_widths))
        pts_idx = np.argsort(pt_idx)
        peak_list = pt_idx[pts_idx]
        width_list = pt_widths[pts_idx]
        # remove multiple peaks that are too close: XXX replace by Dexters function that keeps the maximum peak
        rmidx = [(k, k+1) for k in np.where(np.diff(meod[peak_list,0]) < min_dist)[0]]
        # flatten and keep maximum peak:
        rmidx = np.unique([k for kk in rmidx for k in kk if peak_list[k] != max_idx])
        # delete:
        peak_list = np.delete(peak_list, rmidx)
        width_list = np.delete(width_list, rmidx)
        # find P1:
        p1i = np.argmax(peak_list == max_idx)
        offs = 0 if p1i <= 2 else p1i - 2
        peak_list = peak_list[offs:]
        width_list = width_list[offs:]
        # store peaks:
        peaks = np.zeros((len(peak_list), 5))
        for i, pi in enumerate(peak_list):
            peaks[i,:] = [i+1-p1i+offs, meod[pi,0], meod[pi,1], meod[pi,1]/max_ampl, width_list[i]]

        # fit exponential to last peak/trough:
        if fit_frac:
            pi = peak_list[-1]
            if ridx >= len(meod)-1:
                ridx = len(meod)-1
            if ridx > pi + 2:
                sign = 1.0 if meod[pi,1] > meod[ridx,1] else -1.0
                thresh = meod[ridx,1]*(1.0-fit_frac) + meod[pi,1]*fit_frac
                inx = pi + np.argmax(sign*meod[pi:ridx,1] < sign*thresh)
                thresh = meod[ridx,1]*(1.0-np.exp(-1.0)) + meod[inx,1]*np.exp(-1.0)
                tau_inx = np.argmax(sign*meod[inx:ridx,1] < sign*thresh)
                if tau_inx < 2:
                    tau_inx = 2
                tau = meod[inx+tau_inx,0]-meod[inx,0]
                rridx = len(meod)-1 if inx + 6*tau_inx >= len(meod) else inx + 6*tau_inx
                params = [tau, meod[inx,1]-meod[rridx,1], meod[rridx,1]]
                popt, pcov = curve_fit(exp_decay, meod[inx:rridx,0]-meod[inx,0], meod[inx:rridx,1], params)
                if popt[0] > 1.2*tau:
                    tau_inx = int(np.round(popt[0]/dt))
                    rridx = len(meod)-1 if inx + 6*tau_inx >= len(meod) else inx + 6*tau_inx
                    popt, pcov = curve_fit(exp_decay, meod[inx:rridx,0]-meod[inx,0], meod[inx:rridx,1], popt)
                tau = popt[0]
                meod[inx:rridx,-1] = exp_decay(meod[inx:rridx,0]-meod[inx,0], *popt)

    # power spectrum of single pulse:
    samplerate = 1.0/(meod[1,0]-meod[0,0])
    n_fft = nfft(samplerate, freq_resolution)
    n = len(meod)//4
    nn = np.max([n_fft, 2*n])
    data = np.zeros(nn)
    data[nn//2-n:nn//2+n] = meod[max_idx-n:max_idx+n,1]
    freqs, power = psd(data, samplerate, freq_resolution)
    ppower = np.zeros((len(freqs), 2))
    ppower[:,0] = freqs
    ppower[:,1] = power
    maxpower = np.max(power)
    att5 = decibel(np.mean(power[freqs<5.0])/maxpower)
    att50 = decibel(np.mean(power[freqs<50.0])/maxpower)
    lowcutoff = freqs[decibel(power/maxpower) > 0.5*att5][0]

    # analyze pulse timing:
    inter_pulse_intervals = np.diff(eod_times)
    period = np.mean(inter_pulse_intervals)
    
    # store properties:
    props = {}
    props['type'] = 'pulse'
    props['EODf'] = 1.0/period
    props['period'] = period
    props['max-amplitude'] = max_ampl
    props['min-amplitude'] = min_ampl
    props['p-p-amplitude'] = ppampl
    if rmssem:
        props['rmssem'] = rmssem
    props['tstart'] = t0
    props['tend'] = t1
    props['width'] = t1-t0
    if tau:
        props['tau'] = tau
    props['firstpeak'] = peaks[0, 0] if len(peaks) > 0 else 1
    props['lastpeak'] = peaks[-1, 0] if len(peaks) > 0 else 1
    props['peakfrequency'] = freqs[np.argmax(power)]
    props['peakpower'] = decibel(maxpower)
    props['lowfreqattenuation5'] = att5
    props['lowfreqattenuation50'] = att50
    props['powerlowcutoff'] = lowcutoff
    props['flipped'] = flipped
    props['n'] = len(eod_times)
    props['times'] = eod_times
    
    return meod, props, peaks, ppower


def adjust_eodf(eodf, temp, temp_adjust=25.0, q10=1.62):
    """ Adjust EOD frequencies to a standard temperature using Q10.

    Parameters
    ----------
    eodf: float or ndarray
        EOD frequencies.
    temp: float
        Temperature in degree celsisus at which EOD frequencies in `eodf` were measured.
    temp_adjust: float
        Standard temperature in degree celsisus  to which EOD frequencies are adjusted.
    q10: float
        Q10 value describing temperature dependence of EOD frequencies.
        The default of 1.62 is from Dunlap, Smith, Yetka (2000) Brain Behav Evol,
        measured for Apteronotus lepthorhynchus in the lab.

    Returns
    -------
    eodf_corrected: float or array
        EOD frequencies adjusted to `temp_adjust` using `q10`.
    """
    return eodf * q10 ** ((temp_adjust - temp) / 10.0)


def wave_quality(idx, clipped, rms_sem, rms_error, power, harm_relampl,
                 max_clipped_frac=0.1, max_rms_sem=0.0, max_rms_error=0.05,
                 min_power=-100.0, max_relampl_harm1=2.0,
                 max_relampl_harm2=1.0, max_relampl_harm3=0.8):
    """
    Assess the quality of an EOD waveform of a wave-type fish.
    
    Parameters
    ----------
    idx: int
        Index of the fish, zero indicates largest amplitude
    clipped: float
        Fraction of clipped data.
    rms_sem: float
        Standard error of the data relative to p-p amplitude.
    rms_error: float
        Root-mean-square error between EOD waveform and Fourier fit relative to p-p amplitude.
    power: float
        Power of the EOD waveform in dB.
    harm_relampl: 1-D array of floats
        Relative amplitude of at least the first 3 harmonics without the fundamental.
    max_clipped_frac: float
        Maximum allowed fraction of clipped data.
    max_rms_sem: float
        If not zero, maximum allowed standard error of the data relative to p-p amplitude.
    max_rms_error: float
        Maximum allowed root-mean-square error between EOD waveform and
        Fourier fit relative to p-p amplitude.
    min_power: float
        Minimum power of the EOD in dB.
    max_relampl_harm1: float
        Maximum allowed amplitude of first harmonic relative to fundamental.
    max_relampl_harm2: float
        Maximum allowed amplitude of second harmonic relative to fundamental.
    max_relampl_harm3: float
        Maximum allowed amplitude of third harmonic relative to fundamental.
                                       
    Returns
    -------
    skip_reason: string
        An empty string if the waveform is good, otherwise a string indicating the failure.
    msg: string
        A textual representation of the values tested.
    """
    msg = []
    skip_reason = []
    # clipped fraction:
    msg += ['clipped=%3.0f%%' % (100.0*max_clipped_frac)]
    if idx == 0 and clipped >= max_clipped_frac:
        skip_reason += ['clipped=%3.0f%% (max %3.0f%%)' %
                        (100.0*clipped, 100.0*max_clipped_frac)]
    # noise:
    msg += ['rms sem waveform=%6.2f%%' % (100.0*rms_sem)]
    if max_rms_sem > 0.0 and rms_sem >= max_rms_sem:
        skip_reason += ['noisy waveform s.e.m.=%6.2f%% (max %6.2f%%)' %
                        (100.0*rms_sem, 100.0*max_rms_sem)]
    # fit error:
    msg += ['rmserror=%6.2f%%' % (100.0*rms_error)]
    if rms_error >= max_rms_error:
        skip_reason += ['noisy rmserror=%6.2f%% (max %6.2f%%)' %
                        (100.0*rms_error, 100.0*max_rms_error)]
    # wave power:
    msg += ['power=%6.1fdB' % power]
    if power < min_power:
        skip_reason += ['small power=%6.1fdB (min %6.1fdB)' %
                        (power, min_power)]
    # relative amplitude of harmonics:
    for k, max_relampl in enumerate([max_relampl_harm1, max_relampl_harm2, max_relampl_harm3]):
        msg += ['ampl%d=%5.1f%%' % (k+1, 100.0*harm_relampl[k])]
        if harm_relampl[k] >= max_relampl:
            skip_reason += ['distorted ampl%d=%5.1f%% (max %5.1f%%)' %
                            (k+1, 100.0*harm_relampl[k], 100.0*max_relampl)]
    return ', '.join(skip_reason), ', '.join(msg)


def pulse_quality(idx, clipped, rms_sem, max_clipped_frac=0.1,
                  max_rms_sem=0.0):
    """
    Assess the quality of an EOD waveform of a pulse-type fish.
    
    Parameters
    ----------
    idx: int
        Index of the fish, zero indicates largest amplitude
    clipped: float
        Fraction of clipped data.
    rms_sem: float
        Standard error of the data relative to p-p amplitude.
    max_clipped_frac: float
        Maximum allowed fraction of clipped data.
    max_rms_sem: float
        If not zero, maximum allowed standard error of the data relative to p-p amplitude.
                      
    Returns
    -------
    skip_reason: string
        An empty string if the waveform is good, otherwise a string indicating the failure.
    msg: string
        A textual representation of the values tested.
    """
    msg = []
    skip_reason = []
    # clipped fraction:
    msg += ['clipped=%3.0f%%' % (100.0*max_clipped_frac)]
    if idx == 0 and clipped >= max_clipped_frac:
        skip_reason += ['clipped=%3.0f%% (max %3.0f%%)' %
                        (100.0*clipped, 100.0*max_clipped_frac)]
    # noise:
    msg += ['rms sem waveform=%6.2f%%' % (100.0*rms_sem)]
    if max_rms_sem > 0.0 and rms_sem >= max_rms_sem:
        skip_reason += ['noisy waveform s.e.m.=%6.2f%% (max %6.2f%%)' %
                        (100.0*rms_sem, 100.0*max_rms_sem)]
    return ', '.join(skip_reason), ', '.join(msg)


def eod_recording_plot(data, samplerate, ax, width=0.1, unit=None, toffs=0.0,
                       kwargs={'lw': 2, 'color': 'red'}):
    """
    Plot a zoomed in range of the recorded trace.

    Parameters
    ----------
    data: 1D ndarray
        Recorded data.
    samplerate: float
        Sampling rate of the data in Hertz.
    ax:
        Axis for plot.
    width: float
        Width of data segment to be plotted in seconds.
    unit: string
        Optional unit of the data used for y-label.
    toffs: float
        Time of first data value in seconds.
    kwargs: dict
        Arguments passed on to the plot command for the recorded trace.
    """
<<<<<<< HEAD
    widx2 = int(width*samplerate)//2
=======
    widx2 = int(width*samplerate/2)
>>>>>>> 339c8c88
    i0 = len(data)//2 - widx2
    i0 = (i0//widx2)*widx2
    i1 = i0 + 2*widx2
    if i0 < 0:
        i0 = 0
    if i1 >= len(data):
        i1 = len(data)
    time = np.arange(len(data))/samplerate + toffs
    tunit = 'sec'
    if np.abs(time[i0]) < 1.0 and np.abs(time[i1]) < 1.0:
        time *= 1000.0
        tunit = 'ms'
    ax.plot(time, data, **kwargs)
    ax.set_xlim(time[i0], time[i1])
    ax.set_xlabel('Time [%s]' % tunit)
    ymin = np.min(data[i0:i1])
    ymax = np.max(data[i0:i1])
    dy = ymax - ymin
    ax.set_ylim(ymin-0.05*dy, ymax+0.05*dy)
    if len(unit) == 0 or unit == 'a.u.':
        ax.set_ylabel('Amplitude')
    else:
        ax.set_ylabel('Amplitude [%s]' % unit)


def pulse_eods_plot(ax, data, samplerate, eod_props, toffs=0.0,
                    colors=None, markers=None, marker_size=10,
                    legend_rows=8, **kwargs):
    """
    Mark pulse-type EODs in a plot of an EOD recording.

    Parameters
    ----------
    ax: axis for plot
            Axis used for plotting.
    data: 1D ndarray
        Recorded data (these are not plotted!).
    samplerate: float
        Sampling rate of the data in Hertz.
    eod_props: list of dictionaries
            Lists of EOD properties as returned by analyze_pulse() and analyze_wave().
            From the entries with 'type' == 'pulse' the properties 'EODf' and 'times'
            are used. 'EODf' is the averaged EOD frequency, and 'times' is a list of
            detected EOD pulse times.
    toffs: float
        Time of first data value in seconds that will be added
        to the pulse times in `eod_props`.
    colors: list of colors or None
            If not None list of colors for plotting each group
    markers: list of markers or None
            If not None list of markers for plotting each group
    marker_size: float
            Size of markers used to mark the pulses.
    legend_rows: int
            Maximum number of rows to be used for the legend.
    kwargs: 
            Key word arguments for the legend of the plot.
    """
    k = 0
    for eod in eod_props:
        if eod['type'] != 'pulse':
            continue
        if 'times' not in eod:
            continue
        x = eod['times'] + toffs
        y = data[np.round(eod['times']*samplerate).astype(np.int)]
        color_kwargs = {}
        if colors is not None:
            color_kwargs['color'] = colors[k%len(colors)]
        if marker_size is not None:
            color_kwargs['ms'] = marker_size
        label = '%6.1f Hz' % eod['EODf']
        if legend_rows > 5 and k >= legend_rows:
            label = None
        if markers is None:
            ax.plot(x, y, 'o', label=label, **color_kwargs)
        else:
            if k >= len(markers):
                break
            ax.plot(x, y, linestyle='None', marker=markers[k],
                    mec=None, mew=0.0, label=label, **color_kwargs)
        k += 1

    # legend:
    if k > 1:
        if legend_rows > 0:
            if legend_rows > 5:
                ncol = 1
            else:
                ncol = (len(idx)-1) // legend_rows + 1
            leg = ax.legend(numpoints=1, ncol=ncol, **kwargs)
        else:
            leg = ax.legend(numpoints=1, **kwargs)


def eod_waveform_plot(eod_waveform, peaks, ax, unit=None, tau=None,
                      mkwargs={'lw': 2, 'color': 'red'},
                      skwargs={'color': '#CCCCCC'},
                      fkwargs={'lw': 6, 'color': 'steelblue'},
                      zkwargs={'lw': 1, 'color': '#AAAAAA'}):
    """
    Plot mean EOD, its standard error, and an optional fit to the EOD.

    Parameters
    ----------
    eod_waveform: 2-D array
        EOD waveform. First column is time in seconds,
        second column the (mean) eod waveform. The optional third column is the
        standard error, and the optional fourth column is a fit on the waveform.
    peaks: 2_D arrays or None
        List of peak properties (index, time, and amplitude) of a EOD pulse
        as returned by `analyze_pulse()`.
    ax:
        Axis for plot.
    unit: string
        Optional unit of the data used for y-label.
    tau: float
        Optional time constant of a fit.
    mkwargs: dict
        Arguments passed on to the plot command for the mean EOD.
    skwargs: dict
        Arguments passed on to the fill_between command for the standard error of the EOD.
    fkwargs: dict
        Arguments passed on to the plot command for the fitted EOD.
    zkwargs: dict
        Arguments passed on to the plot command for the zero line.
    """
    ax.autoscale(True)
    time = 1000.0 * eod_waveform[:,0]
    # plot zero line:
    ax.plot([time[0], time[-1]], [0.0, 0.0], zorder=2, **zkwargs)
    # plot fit:
    if eod_waveform.shape[1] > 3:
        ax.plot(time, eod_waveform[:,3], zorder=3, **fkwargs)
    # plot waveform:
    mean_eod = eod_waveform[:,1]
    ax.plot(time, mean_eod, zorder=5, **mkwargs)
    # plot standard error:
    if eod_waveform.shape[1] > 2:
        ax.autoscale(False)
        std_eod = eod_waveform[:,2]
        ax.fill_between(time, mean_eod + std_eod, mean_eod - std_eod,
                        zorder=1, **skwargs)
    # annotate fit:
    if not tau is None and eod_waveform.shape[1] > 3:
        if tau < 0.001:
            label = u'\u03c4=%.0f\u00b5s' % (1.e6*tau)
        else:
            label = u'\u03c4=%.2fms' % (1.e3*tau)
        inx = np.argmin(np.isnan(eod_waveform[:,3]))
        x = eod_waveform[inx,0] + tau
        y = 0.7*eod_waveform[inx,3]
        maxa = np.max(np.abs(mean_eod))
        if np.abs(y) < 0.07*maxa:
            y = -0.07*maxa*np.sign(y)
        va = 'bottom' if y > 0.0 else 'top'
        ax.text(1000.0*x, y, label, ha='left', va=va, zorder=10)
    # annotate peaks:
    if peaks is not None and len(peaks)>0:
        maxa = np.max(peaks[:,2])
        for p in peaks:
            ax.scatter(1000.0*p[1], p[2], s=80, clip_on=False, zorder=4, alpha=0.4,
                       c=mkwargs['color'], edgecolors=mkwargs['color'])
            label = u'P%d' % p[0]
            if p[0] != 1:
                if p[1] < 0.001:
                    label += u'(%.0f%% @ %.0f\u00b5s)' % (100.0*p[3], 1.0e6*p[1])
                else:
                    label += u'(%.0f%% @ %.2gms)' % (100.0*p[3], 1.0e3*p[1])
            va = 'bottom'
            y = 0.02*maxa
            if p[0] % 2 == 0:
                va = 'top'
                y = -y
            if p[0] == 1 or p[0] == 2:
                va = 'bottom'
                y = 0.0
            dx = 0.05*time[-1]
            if p[1] >= 0.0:
                ax.text(1000.0*p[1]+dx, p[2]+y, label, ha='left', va=va,
                        zorder=10)
            else:
                ax.text(1000.0*p[1]-dx, p[2]+y, label, ha='right', va=va,
                        zorder=10)
    ax.set_xlim(time[0], time[-1])
    ax.set_xlabel('Time [msec]')
    if unit:
        ax.set_ylabel('Amplitude [%s]' % unit)
    else:
        ax.set_ylabel('Amplitude')


def wave_spectrum_plot(spec, props, axa, axp, unit=None, color='b', lw=2, markersize=10):
    """Plot and annotate spectrum of wave-type EOD.

    Parameters
    ----------
    spec: 2-D array
        The amplitude spectrum of a single pulse as returned by `analyze_wave()`.
        First column is the index of the harmonics, second column its frequency,
        third column its amplitude, fourth column its amplitude relative to the fundamental,
        fifth column is power of harmonics relative to fundamental in decibel,
        and sixth column the phase shift relative to the fundamental.
    props: dict
        A dictionary with properties of the analyzed EOD waveform as
        returned by `analyze_wave()`.
    axa:
        Axis for amplitude plot.
    axa:
        Axis for phase plot.
    unit: string
        Optional unit of the data used for y-label.
    color:
        Color for line and points of spectrum.
    lw: float
        Linewidth for spectrum.
    markersize: float
        Size of points on spectrum.
    """
    n = 9 if len(spec) > 9 else len(spec)
    # amplitudes:
    markers, stemlines, baseline = axa.stem(spec[:n,0], spec[:n,2])
    plt.setp(markers, color=color, markersize=markersize, clip_on=False)
    plt.setp(stemlines, color=color, lw=lw)
    axa.set_xlim(-0.5, n-0.5)
    axa.set_xticks(np.arange(0, n, 1))
    axa.tick_params('x', direction='out')
    if unit:
        axa.set_ylabel('Amplitude [%s]' % unit)
    else:
        axa.set_ylabel('Amplitude')
    # phases:
    phases = spec[:,5]
    phases[phases<0.0] = phases[phases<0.0] + 2.0*np.pi
    markers, stemlines, baseline = axp.stem(spec[:n,0], phases[:n])
    plt.setp(markers, color=color, markersize=markersize, clip_on=False)
    plt.setp(stemlines, color=color, lw=lw)
    axp.set_xlim(-0.5, n-0.5)
    axp.set_xticks(np.arange(0, n, 1))
    axp.tick_params('x', direction='out')
    axp.set_ylim(0, 2.0*np.pi)
    axp.set_yticks([0, np.pi, 2.0*np.pi])
    axp.set_yticklabels([u'0', u'\u03c0', u'2\u03c0'])
    axp.set_xlabel('Harmonics')
    axp.set_ylabel('Phase')


def pulse_spectrum_plot(power, props, ax, color='b', lw=3, markersize=80):
    """Plot and annotate spectrum of single pulse-type EOD.

    Parameters
    ----------
    power: 2-D array
        The power spectrum of a single pulse as returned by `analyze_pulse()`.
        First column are the frequencies, second column the power.
    props: dict
        A dictionary with properties of the analyzed EOD waveform as
        returned by `analyze_pulse()`.
    ax:
        Axis for plot.
    color:
        Color for line and points of spectrum.
    lw: float
        Linewidth for spectrum.
    markersize: float
        Size of points on spectrum.
    """
    box = mpatches.Rectangle((1,-60), 49, 60, linewidth=0, facecolor='#DDDDDD',
                             zorder=1)
    ax.add_patch(box)
    att = props['lowfreqattenuation50']
    ax.text(10.0, att+1.0, '%.0f dB' % att, ha='left', va='bottom', zorder=10)
    box = mpatches.Rectangle((1,-60), 4, 60, linewidth=0, facecolor='#CCCCCC',
                             zorder=2)
    ax.add_patch(box)
    att = props['lowfreqattenuation5']
    ax.text(4.0, att+1.0, '%.0f dB' % att, ha='right', va='bottom', zorder=10)
    lowcutoff = props['powerlowcutoff']
    ax.plot([lowcutoff, lowcutoff, 1.0], [-60.0, 0.5*att, 0.5*att], '#BBBBBB',
            zorder=3)
    ax.text(1.2*lowcutoff, 0.5*att-1.0, '%.0f Hz' % lowcutoff, ha='left', va='top', zorder=10)
    db = decibel(power[:,1])
    smax = np.nanmax(db)
    ax.plot(power[:,0], db - smax, color, lw=lw, zorder=4)
    peakfreq = props['peakfrequency']
    ax.scatter([peakfreq], [0.0], c=color, edgecolors=color, s=markersize, alpha=0.4, zorder=5)
    ax.text(peakfreq*1.2, 1.0, '%.0f Hz' % peakfreq, va='bottom', zorder=10)
    ax.set_xlim(1.0, 10000.0)
    ax.set_xscale('log')
    ax.set_ylim(-60.0, 2.0)
    ax.set_xlabel('Frequency [Hz]')
    ax.set_ylabel('Power [dB]')


def save_eod_waveform(mean_eod, unit, idx, basename, **kwargs):
    """ Save mean eod waveform to file.

    Parameters
    ----------
    mean_eod: 2D array of floats
        Averaged EOD waveform as returned by eod_waveform(), analyze_wave(),
        and analyze_pulse().
    unit: string
        Unit of the waveform data.
    idx: int or None
        Index of fish.
    basename: string
        Path and basename of file.
        '-eodwaveform', the fish index, and a file extension are appended.
    kwargs:
        Arguments passed on to TableData.write()

    Returns
    -------
    filename: string
        The path and full name of the written file.
    """
    td = TableData(mean_eod[:,:3]*[1000.0, 1.0, 1.0], ['time', 'mean', 'sem'],
                   ['ms', unit, unit], ['%.3f', '%.5f', '%.5f'])
    if mean_eod.shape[1] > 3:
        td.append('fit', unit, '%.5f', mean_eod[:,3])
    fp = basename + '-eodwaveform'
    if idx is not None:
        fp += '-%d' % idx
    file_name = td.write(fp, **kwargs)
    return file_name


def save_wave_eodfs(wave_eodfs, wave_indices, basename, **kwargs):
    """ Save frequencies of all wave-type EODs to file.

    Parameters
    ----------
    wave_eodfs: list of 2D arrays
        Each item is a matrix with the frequencies and powers (columns) of the
        fundamental and harmonics (rwos) as returned by harmonic groups().
    wave_indices: array
        Indices identifying each fish or NaN.
        If None no index column is inserted.
    basename: string
        Path and basename of file.
        '-waveeodfs' and a file extension are appended.
    kwargs:
        Arguments passed on to TableData.write()

    Returns
    -------
    filename: string
        The path and full name of the written file.
    """
    eodfs = fundamental_freqs_and_power(wave_eodfs)
    td = TableData()
    if wave_indices is not None:
        td.append('index', '', '%d', wave_indices)
    td.append('EODf', 'Hz', '%7.2f', eodfs[:,0])
    td.append('power', 'dB', '%7.2f', eodfs[:,1])
    fp = basename + '-waveeodfs'
    file_name = td.write(fp, **kwargs)
    return file_name

    
def save_wave_fish(wave_props, unit, basename, **kwargs):
    """ Save properties of wave-type EODs to file.

    Parameters
    ----------
    wave_props: list of dict
        Properties of several wave-type EODs as returned by analyze_wave().
    unit: string
        Unit of the waveform data.
    basename: string
        Path and basename of file.
        '-wavefish' and a file extension are appended.
    kwargs:
        Arguments passed on to TableData.write()

    Returns
    -------
    filename: string
        The path and full name of the written file.
    """
    td = TableData()
    td.append_section('waveform')
    td.append('index', '', '%d', wave_props, 'index')
    td.append('EODf', 'Hz', '%7.2f', wave_props, 'EODf')
    td.append('power', 'dB', '%7.2f', wave_props, 'power')
    td.append('p-p-amplitude', unit, '%.5f', wave_props, 'p-p-amplitude')
    if 'rmssem' in wave_props[0]:
        td.append('noise', '%', '%.1f', wave_props, 'rmssem', 100.0)
    td.append('rmserror', '%', '%.2f', wave_props, 'rmserror', 100.0)
    if 'clipped' in wave_props[0]:
        td.append('clipped', '%', '%.1f', wave_props, 'clipped', 100.0)
    td.append('flipped', '', '%d', wave_props, 'flipped')
    td.append('n', '', '%5d', wave_props, 'n')
    td.append_section('timing')
    td.append('peakwidth', '%', '%.2f', wave_props, 'peakwidth', 100.0)
    td.append('troughwidth', '%', '%.2f', wave_props, 'troughwidth', 100.0)
    td.append('leftpeak', '%', '%.2f', wave_props, 'leftpeak', 100.0)
    td.append('rightpeak', '%', '%.2f', wave_props, 'rightpeak', 100.0)
    td.append('lefttrough', '%', '%.2f', wave_props, 'lefttrough', 100.0)
    td.append('righttrough', '%', '%.2f', wave_props, 'righttrough', 100.0)
    td.append('p-p-distance', '%', '%.2f', wave_props, 'p-p-distance', 100.0)
    td.append('reltroughampl', '%', '%.2f', wave_props, 'reltroughampl', 100.0)
    fp = basename + '-wavefish'
    file_name = td.write(fp, **kwargs)
    return file_name


def save_pulse_fish(pulse_props, unit, basename, **kwargs):
    """ Save properties of pulse-type EODs to file.

    Parameters
    ----------
    puls_props: list of dict
        Properties of several pulse-type EODs as returned by analyze_pulse().
    unit: string
        Unit of the waveform data.
    basename: string
        Path and basename of file.
        '-pulsefish' and a file extension are appended.
    kwargs:
        Arguments passed on to TableData.write()

    Returns
    -------
    filename: string
        The path and full name of the written file.
    """
    td = TableData()
    td.append_section('waveform')
    td.append('index', '', '%d', pulse_props, 'index')
    td.append('EODf', 'Hz', '%7.2f', pulse_props, 'EODf')
    td.append('period', 'ms', '%7.2f', pulse_props, 'period', 1000.0)
    td.append('max-ampl', unit, '%.5f', pulse_props, 'max-amplitude')
    td.append('min-ampl', unit, '%.5f', pulse_props, 'min-amplitude')
    td.append('p-p-amplitude', unit, '%.5f', pulse_props, 'p-p-amplitude')
    if 'rmssem' in pulse_props[0]:
        td.append('noise', '%', '%.1f', pulse_props, 'rmssem', 100.0)
    if 'clipped' in pulse_props[0]:
        td.append('clipped', '%', '%.1f', pulse_props, 'clipped', 100.0)
    td.append('flipped', '', '%d', pulse_props, 'flipped')
    td.append('tstart', 'ms', '%.3f', pulse_props, 'tstart', 1000.0)
    td.append('tend', 'ms', '%.3f', pulse_props, 'tend', 1000.0)
    td.append('width', 'ms', '%.3f', pulse_props, 'width', 1000.0)
    td.append('tau', 'ms', '%.3f', pulse_props, 'tau', 1000.0)
    td.append('firstpeak', '', '%d', pulse_props, 'firstpeak')
    td.append('lastpeak', '', '%d', pulse_props, 'lastpeak')
    td.append('n', '', '%d', pulse_props, 'n')
    td.append_section('power spectrum')
    td.append('peakfreq', 'Hz', '%.2f', pulse_props, 'peakfrequency')
    td.append('peakpower', 'dB', '%.2f', pulse_props, 'peakpower')
    td.append('poweratt5', 'dB', '%.2f', pulse_props, 'lowfreqattenuation5')
    td.append('poweratt50', 'dB', '%.2f', pulse_props, 'lowfreqattenuation50')
    td.append('lowcutoff', 'Hz', '%.2f', pulse_props, 'powerlowcutoff')
    fp = basename + '-pulsefish'
    file_name = td.write(fp, **kwargs)
    return file_name


def save_wave_spectrum(spec_data, unit, idx, basename, **kwargs):
    """ Save amplitude and phase spectrum of wave-type EOD to file.

    Parameters
    ----------
    spec_data: 2D array of floats
        Amplitude and phase spectrum of wave-type EOD as
        returned by analyze_wave().
    unit: string
        Unit of the waveform data.
    idx: int or None
        Index of fish.
    basename: string
        Path and basename of file.
        '-wavespectrum', the fish index, and a file extension are appended.
    kwargs:
        Arguments passed on to TableData.write()

    Returns
    -------
    filename: string
        The path and full name of the written file.
    """
    td = TableData(spec_data[:,:6]*[1.0, 1.0, 1.0, 100.0, 1.0, 1.0],
                   ['harmonics', 'frequency', 'amplitude', 'relampl', 'relpower', 'phase'],
                   ['', 'Hz', unit, '%', 'dB', 'rad'],
                   ['%.0f', '%.2f', '%.5f', '%10.2f', '%6.2f', '%8.4f'])
    if spec_data.shape[1] > 6:
        td.append('power', '%s^2/Hz' % unit, '%11.4e', spec_data[:,6])
    fp = basename + '-wavespectrum'
    if idx is not None:
        fp += '-%d' % idx
    file_name = td.write(fp, **kwargs)
    return file_name

                        
def save_pulse_spectrum(spec_data, unit, idx, basename, **kwargs):
    """ Save power spectrum of pulse-type EOD to file.

    Parameters
    ----------
    spec_data: 2D array of floats
        Power spectrum of single pulse as returned by analyze_pulse().
    unit: string
        Unit of the waveform data.
    idx: int or None
        Index of fish.
    basename: string
        Path and basename of file.
        '-pulsespectrum', the fish index, and a file extension are appended.
    kwargs:
        Arguments passed on to TableData.write()

    Returns
    -------
    filename: string
        The path and full name of the written file.
    """
    td = TableData(spec_data[:,:2], ['frequency', 'power'],
                   ['Hz', '%s^2/Hz' % unit], ['%.2f', '%.4e'])
    fp = basename + '-pulsespectrum'
    if idx is not None:
        fp += '-%d' % idx
    file_name = td.write(fp, **kwargs)
    return file_name

                        
def save_pulse_peaks(peak_data, unit, idx, basename, **kwargs):
    """ Save peak properties of pulse-type EOD to file.

    Parameters
    ----------
    peak_data: 2D array of floats
        Properties of peaks and troughs of pulse-tyoe EOD
        as returned by analyze_pulse().
    unit: string
        Unit of the waveform data.
    idx: int or None
        Index of fish.
    basename: string
        Path and basename of file.
        '-pulsepeaks', the fish index, and a file extension are appended.
    kwargs:
        Arguments passed on to TableData.write()

    Returns
    -------
    filename: string
        The path and full name of the written file.
    """
    if len(peak_data) > 0:
        td = TableData(peak_data[:,:5]*[1.0, 1000.0, 1.0, 100.0, 1000.0],
                       ['P', 'time', 'amplitude', 'relampl', 'width'],
                       ['', 'ms', unit, '%', 'ms'],
                       ['%.0f', '%.3f', '%.5f', '%.2f', '%.3f'])
        fp = basename + '-pulsepeaks'
        if idx is not None:
            fp += '-%d' % idx
        file_name = td.write(fp, **kwargs)
        return file_name
    else:
        return None

        
def add_eod_analysis_config(cfg, thresh_fac=0.8, percentile=0.1,
                            win_fac=2.0, min_win=0.01, max_eods=None,
                            unfilter_cutoff=0.0,
                            flip_wave='none', flip_pulse='none',
                            n_harm=10, min_pulse_win=0.001,
                            peak_thresh_fac=0.01, min_dist=50.0e-6,
                            width_frac = 0.5, fit_frac = 0.5,
                            pulse_percentile=1.0):
    """ Add all parameters needed for the eod analysis functions as
    a new section to a configuration.

    Parameters
    ----------
    cfg: ConfigFile
        The configuration.
        
    See eod_waveform(), analyze_wave(), and analyze_pulse() for details on
    the remaining arguments.
    """
    cfg.add_section('EOD analysis:')
    if not 'pulseWidthPercentile' in cfg:
        cfg.add('pulseWidthPercentile', percentile, '%', 'The variance of the data is measured as the interpercentile range.')
    if not 'pulseWidthThresholdFactor' in cfg:
        cfg.add('pulseWidthThresholdFactor', thresh_fac, '', 'The threshold for detection of EOD peaks is this factor multiplied with the interpercentile range of the data.')
    cfg.add('eodSnippetFac', win_fac, '', 'The duration of EOD snippets is the EOD period times this factor.')
    cfg.add('eodMinSnippet', min_win, 's', 'Minimum duration of cut out EOD snippets.')
    cfg.add('eodMaxEODs', max_eods or 0, '', 'The maximum number of EODs used to compute the average EOD. If 0 use all EODs.')
    cfg.add('unfilterCutoff', unfilter_cutoff, 'Hz', 'If non-zero remove effect of high-pass filter with this cut-off frequency.')
    cfg.add('flipWaveEOD', flip_wave, '', 'Flip EOD of wave-type fish to make largest extremum positive (flip, none, or auto).')
    cfg.add('flipPulseEOD', flip_pulse, '', 'Flip EOD of pulse-type fish to make the first large peak positive (flip, none, or auto).')
    cfg.add('eodHarmonics', n_harm, '', 'Number of harmonics fitted to the EOD waveform.')
    cfg.add('eodMinPulseSnippet', min_pulse_win, 's', 'Minimum duration of cut out EOD snippets for a pulse fish.')
    cfg.add('eodPeakThresholdFactor', peak_thresh_fac, '', 'Threshold for detection of peaks in pulse-type EODs as a fraction of the pulse amplitude.')
    cfg.add('eodMinimumDistance', min_dist, 's', 'Minimum distance between peaks and troughs in a EOD pulse.')
    cfg.add('eodPulseWidthFraction', width_frac, '', 'The width of a pulse is measured at this fraction of the pulse height.')
    cfg.add('eodExponentialFitFraction', fit_frac, '', 'An exponential function is fitted on the tail of a pulse starting at this fraction of the height of the last peak.')


def eod_waveform_args(cfg):
    """ Translates a configuration to the
    respective parameter names of the function eod_waveform().
    
    The return value can then be passed as key-word arguments to this function.

    Parameters
    ----------
    cfg: ConfigFile
        The configuration.

    Returns
    -------
    a: dict
        Dictionary with names of arguments of the eod_waveform() function
        and their values as supplied by `cfg`.
    """
    a = cfg.map({'win_fac': 'eodSnippetFac',
                 'min_win': 'eodMinSnippet',
                 'max_eods': 'eodMaxEODs',
                 'unfilter_cutoff': 'unfilterCutoff'})
    return a


def analyze_wave_args(cfg):
    """ Translates a configuration to the
    respective parameter names of the function analyze_wave().
    
    The return value can then be passed as key-word arguments to this function.

    Parameters
    ----------
    cfg: ConfigFile
        The configuration.

    Returns
    -------
    a: dict
        Dictionary with names of arguments of the analyze_wave() function
        and their values as supplied by `cfg`.
    """
    a = cfg.map({'n_harm': 'eodHarmonics',
                 'power_n_harmonics': 'powerNHarmonics',
                 'flip_wave': 'flipWaveEOD'})
    return a


def analyze_pulse_args(cfg):
    """ Translates a configuration to the
    respective parameter names of the function analyze_pulse().
    
    The return value can then be passed as key-word arguments to this function.

    Parameters
    ----------
    cfg: ConfigFile
        The configuration.

    Returns
    -------
    a: dict
        Dictionary with names of arguments of the analyze_pulse() function
        and their values as supplied by `cfg`.
    """
    a = cfg.map({'min_pulse_win': 'eodMinPulseSnippet',
                 'peak_thresh_fac': 'eodPeakThresholdFactor',
                 'min_dist': 'eodMinimumDistance',
                 'width_frac': 'eodPulseWidthFraction',
                 'fit_frac': 'eodExponentialFitFraction',
                 'flip_pulse': 'flipPulseEOD'})
    return a


def add_eod_quality_config(cfg, max_clipped_frac=0.1, max_variance=0.0,
                           max_rms_error=0.05, min_power=-100.0,
                           max_relampl_harm1=2.0, max_relampl_harm2=1.0,
                           max_relampl_harm3=0.8):
    """Add parameters needed for assesing the quality of an EOD waveform.

    Parameters
    ----------
    cfg: ConfigFile
        The configuration.
        
    See check_wave_quality( and check_pulse_quality() for details on
    the remaining arguments.
    """
    cfg.add_section('Waveform selection:')
    cfg.add('maximumClippedFraction', max_clipped_frac, '', 'Take waveform of the fish with the highest power only if the fraction of clipped signals is below this value.')
    cfg.add('maximumVariance', max_variance, '', 'Skip waveform of fish if the standard error of the EOD waveform relative to the peak-to-peak amplitude is larger than this number. A value of zero allows any variance.')
    cfg.add('maximumRMSError', max_rms_error, '', 'Skip waveform of wave-type fish if the root-mean-squared error relative to the peak-to-peak amplitude is larger than this number.')
    cfg.add('minimumPower', min_power, 'dB', 'Skip waveform of wave-type fish if its power is smaller than this value.')
    cfg.add('maximumFirstHarmonicAmplitude', max_relampl_harm1, '', 'Skip waveform of wave-type fish if the amplitude of the first harmonic is higher than this factor times the amplitude of the fundamental.')
    cfg.add('maximumSecondHarmonicAmplitude', max_relampl_harm2, '', 'Skip waveform of wave-type fish if the ampltude of the second harmonic is higher than this factor times the amplitude of the fundamental. That is, the waveform appears to have twice the frequency than the fundamental.')
    cfg.add('maximumThirdHarmonicAmplitude', max_relampl_harm3, '', 'Skip waveform of wave-type fish if the ampltude of the third harmonic is higher than this factor times the amplitude of the fundamental.')


def wave_quality_args(cfg):
    """ Translates a configuration to the
    respective parameter names of the function wave_quality().
    
    The return value can then be passed as key-word arguments to this function.

    Parameters
    ----------
    cfg: ConfigFile
        The configuration.

    Returns
    -------
    a: dict
        Dictionary with names of arguments of the wave_quality() function
        and their values as supplied by `cfg`.
    """
    a = cfg.map({'max_clipped_frac': 'maximumClippedFraction',
                 'max_rms_sem': 'maximumRMSNoise',
                 'max_rms_error': 'maximumRMSError',
                 'min_power': 'minimumPower',
                 'max_relampl_harm1': 'maximumFirstHarmonicAmplitude',
                 'max_relampl_harm2': 'maximumSecondHarmonicAmplitude',
                 'max_relampl_harm3': 'maximumThirdHarmonicAmplitude'})
    return a


def pulse_quality_args(cfg):
    """ Translates a configuration to the
    respective parameter names of the function pulse_quality().
    
    The return value can then be passed as key-word arguments to this function.

    Parameters
    ----------
    cfg: ConfigFile
        The configuration.

    Returns
    -------
    a: dict
        Dictionary with names of arguments of the pulse_quality() function
        and their values as supplied by `cfg`.
    """
    a = cfg.map({'max_clipped_frac': 'maximumClippedFraction',
                 'max_rms_sem': 'maximumRMSNoise'})
    return a



if __name__ == '__main__':
    import sys
    import matplotlib.pyplot as plt
    from .fakefish import generate_biphasic_pulses
    from .eventdetection import detect_peaks

    print('Analysis of EOD waveforms.')

    # data:
    samplerate = 44100.0
    data = generate_biphasic_pulses(83.0, samplerate, 5.0, noise_std=0.05)
    unit = 'mV'
    eod_idx, _ = detect_peaks(data, 1.0)
    eod_times = eod_idx/samplerate

    # analyse EOD:
    mean_eod, eod_times = eod_waveform(data, samplerate, eod_times)
    mean_eod, props, peaks, power = analyze_pulse(mean_eod, eod_times)

    # plot:
    fig = plt.figure()
    ax = fig.add_subplot(1, 2, 1)
    eod_waveform_plot(mean_eod, peaks, ax, unit=unit)
    props['unit'] = unit
    label = '{type}-type fish\nEODf = {EODf:.1f} Hz\np-p amplitude = {p-p-amplitude:.3g} {unit}\nn = {n} EODs\n'.format(**props)
    if props['flipped']:
        label += 'flipped\n'
    ax.text(0.03, 0.97, label, transform = ax.transAxes, va='top')
    ax = fig.add_subplot(1, 2, 2)
    pulse_spectrum_plot(power, props, ax)
    plt.show()<|MERGE_RESOLUTION|>--- conflicted
+++ resolved
@@ -874,11 +874,7 @@
     kwargs: dict
         Arguments passed on to the plot command for the recorded trace.
     """
-<<<<<<< HEAD
     widx2 = int(width*samplerate)//2
-=======
-    widx2 = int(width*samplerate/2)
->>>>>>> 339c8c88
     i0 = len(data)//2 - widx2
     i0 = (i0//widx2)*widx2
     i1 = i0 + 2*widx2
