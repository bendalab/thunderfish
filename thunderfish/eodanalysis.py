"""
# Analysis of EOD waveforms.

## EOD analysis
- `eod_waveform()`: compute an averaged EOD waveform.
- `analyze_wave()`: analyze the EOD waveform of a wave fish.
- `analyze_pulse()`: analyze the EOD waveform of a pulse fish.
- `adjust_eodf()`: adjust EOD frequencies to a standard temperature.

## Quality assessment
- `wave_clipped_fraction()`: compute fraction of clipped wave fish waveform snippets.
- `pulse_clipped_fraction()`: compute fraction of clipped pulse fish waveform snippets.
- `wave_quality()`: asses quality of EOD waveform of a wave fish.
- `pulse_quality()`: asses quality of EOD waveform of a pulse fish.

## Visualization
- `plot_eod_recording()`: plot a zoomed in range of the recorded trace.
- `plot_pulse_eods()`: mark pulse EODs in a plot of an EOD recording.
- `plot_eod_snippets()`: plot a few EOD waveform snippets.
- `plot_eod_waveform()`: plot and annotate the averaged EOD-waveform with standard error.
- `plot_wave_spectrum()`: plot and annotate spectrum of wave EODs.
- `plot_pulse_spectrum()`: plot and annotate spectrum of single pulse EOD.

## Storage
- `save_eod_waveform()`: save mean eod waveform to file.
- `save_wave_eodfs()`: save frequencies of all wave EODs to file.
- `save_wave_fish()`: save properties of wave EODs to file.
- `save_pulse_fish()`: save properties of pulse EODs to file.
- `save_wave_spectrum()`: save amplitude and phase spectrum of wave EOD to file.
- `save_pulse_spectrum()`: save power spectrum of pulse EOD to file.
- `save_pulse_peaks()`: save peak properties of pulse EOD to file.

## Fit functions
- `fourier_series()`: Fourier series of sine waves with amplitudes and phases.
- `exp_decay()`: exponential decay.

## Filter functions
- `unfilter()`: apply inverse low-pass filter on data.

## Configuration parameter
- `add_eod_analysis_config()': add parameters for EOD analysis functions to configuration.
- `eod_waveform_args()`: retrieve parameters for `eod_waveform()` from configuration.
- `analyze_wave_args()`: retrieve parameters for `analyze_wave()` from configuration.
- `analyze_pulse_args()`: retrieve parameters for `analyze_pulse()` from configuration.
- `add_eod_quality_config()`: add parameters needed for assesing the quality of an EOD waveform.
- `wave_quality_args(): retrieve parameters for `wave_quality()` from configuration.
- `pulse_quality_args(): retrieve parameters for `pulse_quality()` from configuration.
"""

import numpy as np
from scipy.optimize import curve_fit
import matplotlib.patches as mpatches
import matplotlib.pyplot as plt
from .eventdetection import percentile_threshold, detect_peaks, snippets, peak_width
from .eventdetection import threshold_crossings, threshold_crossing_times
from .powerspectrum import next_power_of_two, nfft, decibel
from .harmonics import fundamental_freqs_and_power
from .tabledata import TableData


def eod_waveform(data, samplerate, eod_times, win_fac=2.0, min_win=0.01,
                 min_sem=False, max_eods=None, unfilter_cutoff=0.0):
    """Detect EODs in the given data, extract data snippets around each EOD,
    and compute a mean waveform with standard error.

    Retrieving the EOD waveform of a wave fish works under the following conditions:
    (i) at a signal-to-noise ratio $SNR = P_s/P_n$, i.e. the power of the EOD
    of interest relative to the largest other EOD, we need to average over at least
    $n > (SNR c_s^2)^{-1}$ snippets to bring the standard error of the averaged EOD waveform
    down to $c_s$ relative to its amplitude. For a s.e.m. less than 5% ($c_s=0.05$) and
    an SNR of -10dB (the signal is 10 times smaller than the noise, SNR=0.1) we get
    $n > 0.00025^{-1} = 4000$ data snippets - a recording a couple of seconds long.
    (ii) Very important for wave fish is that they keep their frequency constant.
    Slight changes in the EOD frequency will corrupt the average waveform.
    If the period of the waveform changes by \\(c_f=\\Delta T/T\\), then after
    $n = 1/c_f$ periods moved the modified waveform through a whole period.
    This is in the range of hundreds or thousands waveforms.

    If `min_sem` is set, the algorithm checks for a global minimum of the s.e.m.
    as a function of snippet number. If there is one then the average is computed
    for this number of snippets, otherwise all snippets are taken from the provided
    data segment. Note that this check only works for the strongest EOD in a recording.
    For weaker EOD the s.e.m. always decays with snippet number (empirical observation).

    TODO: use power spectra to check for changes in EOD frequency!

    Parameters
    ----------
    data: 1-D array of float
        The data to be analysed.
    samplerate: float
        Sampling rate of the data in Hertz.
    eod_times: 1-D array of float
        Array of EOD times in seconds over which the waveform should be averaged.
        WARNING: The first data point must be at time zero!
    win_fac: float
        The snippet size is the EOD period times `win_fac`. The EOD period is determined
        as the minimum interval between EOD times.
    min_win: float
        The minimum size of the snippets in seconds.
    min_sem: bool
        If set, check for minimum in s.e.m. to set the maximum numbers of EODs to be used
        for computing the average waveform.
    max_eods: int or None
        Maximum number of EODs to be used for averaging.
    unfilter_cutoff: float
        If not zero, the cutoff frequency for an inverse high-pass filter
        applied to the mean EOD waveform.
    
    Returns
    -------
    mean_eod: 2-D array
        Average of the EOD snippets. First column is time in seconds,
        second column the mean eod, third column the standard error.
    eod_times: 1-D array
        Times of EOD peaks in seconds that have been actually used to calculate the
        averaged EOD waveform.
    """
    # indices of EOD times:
    eod_idx = np.round(eod_times * samplerate).astype(np.int)
        
    # window size:
    period = np.min(np.diff(eod_times))
    win = 0.5*win_fac*period
    if 2*win < min_win:
        win = 0.5*min_win
    win_inx = int(win * samplerate)

    # extract snippets:
    eod_times = eod_times[(eod_idx >= win_inx) & (eod_idx < len(data)-win_inx)]
    eod_idx = eod_idx[(eod_idx >= win_inx) & (eod_idx < len(data)-win_inx)]
    if max_eods and max_eods > 0 and len(eod_idx) > max_eods:
        dn = (len(eod_idx) - max_eods)//2
        eod_times = eod_times[dn:dn+max_eods]
        eod_idx = eod_idx[dn:dn+max_eods]
    eod_snippets = snippets(data, eod_idx, -win_inx, win_inx)
    if len(eod_snippets) == 0:
        return np.zeros((0, 3)), eod_times

    # optimal number of snippets:
    step = 10
    if min_sem and len(eod_snippets) > step:
        sems = [np.mean(np.std(eod_snippets[:k], axis=0, ddof=1)/np.sqrt(k))
                for k in range(step, len(eod_snippets), step)]
        idx = np.argmin(sems)
        # there is a local minimum:
        if idx > 0 and idx < len(sems)-1:
            maxn = step*(idx+1)
            eod_snippets = eod_snippets[:maxn]
            eod_times = eod_times[:maxn]
    
    # mean and std of snippets:
    mean_eod = np.zeros((len(eod_snippets[0]), 3))
    mean_eod[:,1] = np.mean(eod_snippets, axis=0)
    if len(eod_snippets) > 1:
        mean_eod[:,2] = np.std(eod_snippets, axis=0, ddof=1)/np.sqrt(len(eod_snippets))
        
    # apply inverse filter:
    if unfilter_cutoff and unfilter_cutoff > 0.0:
        unfilter(mean_eod[:,1], samplerate, unfilter_cutoff)
        
    # time axis:
    mean_eod[:,0] = (np.arange(len(mean_eod)) - win_inx) / samplerate
    
    return mean_eod, eod_times


def unfilter(data, samplerate, cutoff):
    """
    Apply inverse high-pass filter on data.

    Assumes high-pass filter \\[ \\tau \\dot y = -y + \\tau \\dot x \\] has
    been applied on the original data \\(x\\), where \\(\tau=(2\\pi
    f_{cutoff})^{-1}\\) is the time constant of the filter. To recover \\(x\\)
    the ODE \\[ \\tau \\dot x = y + \\tau \\dot y \\] is applied on the
    filtered data \\(y\\).

    Parameters:
    -----------
    data: ndarray
        High-pass filtered original data.
    samplerate: float
        Sampling rate of `data` in Hertz.
    cutoff: float
        Cutoff frequency $f_{cutoff}$ of the high-pass filter in Hertz.

    Returns:
    --------
    data: ndarray
        Recovered original data.
    """
    tau = 0.5/np.pi/cutoff
    fac = tau*samplerate
    data -= np.mean(data)
    d0 = data[0]
    x = d0
    for k in range(len(data)):
        d1 = data[k]
        x += (d1 - d0) + d0/fac
        data[k] = x
        d0 = d1
    return data


def fourier_series(t, freq, *ap):
    """
    Fourier series of sine waves with amplitudes and phases.

    x(t) = sum_{i=0}^n ap[2*i]*sin(2 pi (i+1) freq t + ap[2*i+1])
    
    Parameters
    ----------
    t: float or array
        Time.
    freq: float
        Fundamental frequency.
    *ap: list of floats
        The amplitudes and phases (in rad) of the fundamental and harmonics.
        
    Returns
    -------
    x: float or array
        The Fourier series evaluated at times `t`.
    """
    omega = 2.0*np.pi*freq
    x = 0.0
    for i, (a, p) in enumerate(zip(ap[0:-1:2], ap[1::2])):
        x += a*np.sin((i+1)*omega*t+p)
    return x


def analyze_wave(eod, freq, n_harm=10, power_n_harmonics=0, flip_wave='none'):
    """
    Analyze the EOD waveform of a wave fish.
    
    Parameters
    ----------
    eod: 2-D array
        The eod waveform. First column is time in seconds, second column the EOD waveform,
        third column, if present, is the standarad error of the EOD waveform,
        Further columns are optional but not used.
    freq: float or 2-D array
        The frequency of the EOD or the list of harmonics (rows)
        with frequency and peak height (columns) as returned from `harmonic_groups()`.
    n_harm: int
        Maximum number of harmonics used for the Fourier decomposition.
    power_n_harmonics: int
        Sum over the first `power_n_harmonics` harmonics for computing the total power.
        If 0 sum over all harmonics.
    flip_wave: 'auto', 'none', 'flip'
        - 'auto' flip waveform such that the larger extremum is positive.
        - 'flip' flip waveform.
        - 'none' do not flip waveform.
    
    Returns
    -------
    meod: 2-D array of floats
        The eod waveform. First column is time in seconds, second column the eod waveform.
        Further columns are kept from the input `eod`. And a column is added with the
        fit of the fourier series to the waveform.
    props: dict
        A dictionary with properties of the analyzed EOD waveform.

        - type: set to 'wave'.
        - EODf: is set to the EOD fundamental frequency.
        - p-p-amplitude: peak-to-peak amplitude of the Fourier fit.
        - flipped: True if the waveform was flipped.
        - amplitude: amplitude factor of the Fourier fit.
        - rmssem: root-mean squared standard error mean of the averaged EOD waveform
          relative to the p-p amplitude.
        - rmserror: root-mean-square error between Fourier-fit and EOD waveform relative to
          the p-p amplitude. If larger than about 0.05 the data are bad.
        - ncrossings: number of zero crossings per period
        - peakwidth: width of the peak at the averaged amplitude relative to EOD period.
        - troughwidth: width of the trough at the averaged amplitude relative to EOD period.
        - leftpeak: time from positive zero crossing to peak relative to EOD period.
        - rightpeak: time from peak to negative zero crossing relative to EOD period.
        - lefttrough: time from negative zero crossing to trough relative to EOD period.
        - righttrough: time from trough to positive zero crossing relative to EOD period.
        - p-p-distance: time between peak and trough relative to EOD period.
        - reltroughampl: amplitude of trough relative to peak amplitude.
        - power: summed power of all harmonics in decibel relative to one.
    spec_data: 2-D array of floats
        First column is the index of the harmonics, second column its frequency,
        third column its amplitude, fourth column its amplitude relative to the fundamental,
        fifth column is power of harmonics relative to fundamental in decibel,
        and sixth column the phase shift relative to the fundamental.
        If `freq` is a list of harmonics, a seventh column is added to `spec_data`
        that contains the powers of the harmonics from the original power spectrum of the
        raw data.
        Rows are the harmonics, first row is the fundamental frequency with index 0,
        relative amplitude of one, relative power of 0dB, and phase shift of zero.
        If the relative amplitude of the first harmonic (spec-data[1,3]) is larger than 2,
        or the relative amplitude of the second harmonic (spec-data[2,3]) is larger than 0.2,
        then this probably is not a proper EOD waveform and
        should not be used for further analysis.
    error_str: string
        If fitting of the fourier series failed,
        this is reported in this string.

    Raises
    ------
    IndexError:
        EOD data is less than one period long.
    """
    error_str = ''
    
    freq0 = freq
    if hasattr(freq, 'shape'):
        freq0 = freq[0][0]
        
    # storage:
    meod = np.zeros((eod.shape[0], eod.shape[1]+1))
    meod[:,:-1] = eod

    # subtract mean and flip:
    period = 1.0/freq0
    pinx = int(np.ceil(period/(meod[1,0]-meod[0,0])))
    maxn = (len(meod)//pinx)*pinx
    if maxn < pinx: maxn = len(meod)
    offs = (len(meod) - maxn)//2
    meod[:,1] -= np.mean(meod[offs:offs+pinx,1])
    flipped = False
    if 'flip' in flip_wave or ('auto' in flip_wave and -np.min(meod[:,1]) > np.max(meod[:,1])):
        meod[:,1] = -meod[:,1]
        flipped = True
    
    # move peak of waveform to zero:
    offs = len(meod)//4
    maxinx = offs+np.argmax(meod[offs:3*offs,1])
    meod[:,0] -= meod[maxinx,0]
    
    # indices of exactly one or two periods around peak:
    if len(meod) < pinx:
        raise IndexError('data need to contain at least one EOD period')
    if len(meod) >= 2*pinx:
        i0 = maxinx - pinx if maxinx >= pinx else 0
        i1 = i0 + 2*pinx
        if i1 > len(meod):
            i1 = len(meod)
            i0 = i1 - 2*pinx
    else:
        i0 = maxinx - pinx//2 if maxinx >= pinx//2 else 0
        i1 = i0 + pinx

    # subtract mean:
    meod[:,1] -= np.mean(meod[i0:i1,1])

    # zero crossings:
    ui, di = threshold_crossings(meod[:,1], 0.0)
    ut, dt = threshold_crossing_times(meod[:,0], meod[:,1], 0.0, ui, di)
    ncrossings = int(np.round((len(ui) + len(di))/(meod[-1,0]-meod[0,0])/freq0))
    if np.any(ut<0.0):    
        up_time = ut[ut<0.0][-1]
    else:
        up_time = 0.0 
        error_str += '%.1f Hz wave fish: no upward zero crossing. ' % freq0
    if np.any(dt>0.0):
        down_time = dt[dt>0.0][0]
    else:
        down_time = 0.0
        error_str += '%.1f Hz wave fish: no downward zero crossing. ' % freq0
    peak_width = down_time - up_time
    trough_width = period - peak_width
    peak_time = 0.0
    trough_time = meod[maxinx+np.argmin(meod[maxinx:maxinx+pinx,1]),0]
    phase1 = peak_time - up_time
    phase2 = down_time - peak_time
    phase3 = trough_time - down_time
    phase4 = up_time + period - trough_time
    distance = trough_time - peak_time
    
    # fit fourier series:
    ampl = 0.5*(np.max(meod[:,1])-np.min(meod[:,1]))
    while n_harm > 1:
        params = [freq0]
        for i in range(1, n_harm+1):
            params.extend([ampl/i, 0.0])
        try:
            popt, pcov = curve_fit(fourier_series, meod[i0:i1,0], meod[i0:i1,1],
                                   params, maxfev=2000)
            break
        except (RuntimeError, TypeError):
            error_str += '%.1f Hz wave fish: fit of fourier series failed for %d harmonics. ' % (freq0, n_harm)
            n_harm //= 2
    for i in range(n_harm):
        # make all amplitudes positive:
        if popt[i*2+1] < 0.0:
            popt[i*2+1] *= -1.0
            popt[i*2+2] += np.pi
        # all phases in the range -pi to pi:
        popt[i*2+2] %= 2.0*np.pi
        if popt[i*2+2] > np.pi:
            popt[i*2+2] -= 2.0*np.pi
    meod[:,-1] = fourier_series(meod[:,0], *popt)

    # peak and trough amplitudes:
    ppampl = np.max(meod[i0:i1,1]) - np.min(meod[i0:i1,1])
    relptampl = np.min(meod[i0:i1,1])/np.max(meod[i0:i1,1])
    
    # variance and fit error:
    rmssem = np.sqrt(np.mean(meod[i0:i1,2]**2.0))/ppampl if eod.shape[1] > 2 else None
    rmserror = np.sqrt(np.mean((meod[i0:i1,1] - meod[i0:i1,-1])**2.0))/ppampl

    # store results:
    props = {}
    props['type'] = 'wave'
    props['EODf'] = freq0
    props['p-p-amplitude'] = ppampl
    props['flipped'] = flipped
    props['amplitude'] = 0.5*ppampl  # remove it
    props['rmserror'] = rmserror
    if rmssem:
        props['rmssem'] = rmssem
    props['ncrossings'] = ncrossings
    props['peakwidth'] = peak_width/period
    props['troughwidth'] = trough_width/period
    props['leftpeak'] = phase1/period
    props['rightpeak'] = phase2/period
    props['lefttrough'] = phase3/period
    props['righttrough'] = phase4/period
    props['p-p-distance'] = distance/period
    props['reltroughampl'] = np.abs(relptampl)
    if hasattr(freq, 'shape'):
        spec_data = np.zeros((n_harm, 7))
        powers = freq[:n_harm, 1]
        spec_data[:len(powers), 6] = powers
    else:
        spec_data = np.zeros((n_harm, 6))
    for i in range(n_harm):
        spec_data[i,:6] = [i, (i+1)*freq0, popt[i*2+1], popt[i*2+1]/popt[1],
                           decibel((popt[i*2+1]/popt[1])**2.0), popt[i*2+2]]
    pnh = power_n_harmonics if power_n_harmonics > 0 else n_harm
    props['power'] = decibel(np.sum(spec_data[:pnh,2]**2.0))
    
    return meod, props, spec_data, error_str


def exp_decay(t, tau, ampl, offs):
    """
    Exponential decay function.

    x(t) = ampl*exp(-t/tau) + offs

    Parameters
    ----------
    t: float or array
        Time.
    tau: float
        Time constant of exponential decay.
    ampl: float
        Amplitude of exponential decay, i.e. initial value minus steady-state value.
    offs: float
        Steady-state value.
    
    Returns
    -------
    x: float or array
        The exponential decay evaluated at times `t`.
    
    """
    return offs + ampl*np.exp(-t/tau)


def analyze_pulse(eod, eod_times, min_pulse_win=0.001, peak_thresh_fac=0.01,
                  min_dist=50.0e-6, width_frac = 0.5, fit_frac = 0.5,
                  freq_resolution=1.0, flip_pulse='none',
                  ipi_cv_thresh=0.5, ipi_percentile=30.0):
    """
    Analyze the EOD waveform of a pulse fish.
    
    Parameters
    ----------
    eod: 2-D array
        The eod waveform. First column is time in seconds, second column the EOD waveform,
        third column, if present, is the standarad error of the EOD waveform,
        Further columns are optional but not used.
    eod_times: 1-D array
        List of times of detected EOD peaks.
    min_pulse_win: float
        The minimum size of cut-out EOD waveform.
    peak_thresh_fac: float
        Set the threshold for peak detection to the maximum pulse amplitude times this factor.
    min_dist: float
        Minimum distance between peak and troughs of the pulse.
    width_frac: float
        The width of a peak is measured at this fraction of a peak's height (0-1).
    fit_frac: float or None
        An exponential is fitted to the tail of the last peak/trough starting where the
        waveform falls below this fraction of the peak's height (0-1).
    freq_resolution: float
        The frequency resolution of the power spectrum of the single pulse.
    flip_pulse: 'auto', 'none', 'flip'
        - 'auto' flip waveform such that the first large extremum is positive.
        - 'flip' flip waveform.
        - 'none' do not flip waveform.
    ipi_cv_thresh: float
        If the coefficient of variation of the interpulse intervals are smaller than this
        threshold, then the EOD frequency is computed as the inverse of the mean of
        all interpulse intervals. Otherwise only intervals smaller than a certain quantile
        are used.
    ipi_percentile: float
        When computing the EOD frequency, period, mean and standard deviation of
        interpulse intervals from a subset of the interpulse intervals,
        only intervals smaller than this percentile (between 0 and 100) are used.
    
    Returns
    -------
    meod: 2-D array of floats
        The eod waveform. First column is time in seconds,
        second column the eod waveform.
        Further columns are kept from the input `eod`.
        As a last column the fit to the tail of the last peak is appended.
    props: dict
        A dictionary with properties of the analyzed EOD waveform.

        - type: set to 'pulse'.
        - EODf: the inverse of the median interval between `eod_times`.
        - period: the median interval between `eod_times`.
        - IPI-mean: the mean interval between `eod_times`.
        - IPI-std: the standard deviation of the intervals between `eod_times`.
        - max-amplitude: the amplitude of the largest positive peak (P1).
        - min-amplitude: the amplitude of the largest negative peak (P2).
        - p-p-amplitude: peak-to-peak amplitude of the EOD waveform.
        - rmssem: root-mean squared standard error mean of the averaged EOD waveform
          relative to the p-p amplitude.
        - tstart: time in seconds where the pulse starts,
          i.e. crosses the threshold for the first time.
        - tend: time in seconds where the pulse ends,
          i.e. crosses the threshold for the last time.
        - width: total width of the pulse in seconds (tend-tstart).
        - tau: time constant of exponential decay of pulse tail in seconds.
        - firstpeak: index of the first peak in the pulse (i.e. -1 for P-1)
        - lastpeak: index of the last peak in the pulse (i.e. 3 for P3)
        - peakfrequency: frequency at peak power of the single pulse spectrum in Hertz.
        - peakpower: peak power of the single pulse spectrum in decibel.
        - lowfreqattenuation5: how much the average power below 5 Hz is attenuated
          relative to the peak power in decibel.
        - lowfreqattenuation50: how much the average power below 5 Hz is attenuated
          relative to the peak power in decibel.
        - powerlowcutoff: frequency at which the power reached half of the peak power
          relative to the initial power in Hertz.
        - flipped: True if the waveform was flipped.
        - n: number of pulses analyzed  (i.e. `len(eod_times)`).
        - times: the times of the detected EOD pulses (i.e. `eod_times`).
    peaks: 2-D array
        For each peak and trough (rows) of the EOD waveform
        5 columns: the peak index (1 is P1, i.e. the largest positive peak),
        time relative to largest positive peak, amplitude,
        amplitude normalized to largest postive peak,
        and width of peak/trough at half height.
    power: 2-D array
        The power spectrum of a single pulse. First column are the frequencies,
        second column the power in x^2/Hz such that the integral equals the variance.
    """
    # storage:
    meod = np.zeros((eod.shape[0], eod.shape[1]+1))
    meod[:,:eod.shape[1]] = eod
    meod[:,-1] = np.nan
    toffs = 0
    
    # cut out stable estimate if standard deviation:
    if eod.shape[1] > 2 and np.max(meod[:,2]) > 3*np.min(meod[:,2]):
        n = len(meod)
        idx0 = np.argmax(np.abs(meod[n//10:9*n//10,1])) + n//10
        toffs += meod[idx0,0]
        meod[:,0] -= meod[idx0,0]
        # minimum in standard deviation:
        lstd_idx = np.argmin(meod[:idx0-5,2])
        rstd_idx = np.argmin(meod[idx0+5:,2]) + idx0
        # central, left, and right maximum of standard deviation:
        max_std = np.max(meod[lstd_idx:rstd_idx,2])
        l_std = np.max(meod[:len(meod)//4,2])
        r_std = np.max(meod[len(meod)*3//4:,2])
        lidx = 0
        ridx = len(meod)
        if l_std > max_std:
            lidx = lstd_idx - np.argmax(meod[lstd_idx:0:-1,2] >= 0.25*l_std + 0.75*meod[lstd_idx,2])
        if r_std > max_std:
            ridx = rstd_idx + np.argmax(meod[rstd_idx:,2] >= 0.25*r_std + 0.75*meod[rstd_idx,2])
        #plt.plot(meod[:,0], meod[:,1])
        #plt.plot(meod[:,0], meod[:,2], '-r')
        #plt.plot([meod[lidx,0], meod[lidx,0]], [-0.1, 0.1], '-k')
        #plt.plot([meod[ridx-1,0], meod[ridx-1,0]], [-0.1, 0.1], '-b')
        #plt.show()
        meod = meod[lidx:ridx,:]
    
    # subtract mean computed from the ends of the snippet:
    n = len(meod)//20 if len(meod) >= 20 else 1
    meod[:,1] -= 0.5*(np.mean(meod[:n,1]) + np.mean(meod[-n:,1]))

    # largest positive and negative peak:
    flipped = False
    max_idx = np.argmax(meod[:,1])
    max_ampl = np.abs(meod[max_idx,1])
    min_idx = np.argmin(meod[:,1])
    min_ampl = np.abs(meod[min_idx,1])
    amplitude = np.max((max_ampl, min_ampl))
    if max_ampl > 0.2*amplitude and min_ampl > 0.2*amplitude:
        # two major peaks:
        if 'flip' in flip_pulse or ('auto' in flip_pulse and min_idx < max_idx):
            # flip:
            meod[:,1] = -meod[:,1]
            peak_idx = min_idx
            min_idx = max_idx
            max_idx = peak_idx
            flipped = True
    elif 'flip' in flip_pulse or ('auto' in flip_pulse and min_ampl > 0.2*amplitude):
        # flip:
        meod[:,1] = -meod[:,1]
        peak_idx = min_idx
        min_idx = max_idx
        max_idx = peak_idx
        flipped = True
    max_ampl = np.abs(meod[max_idx,1])
    min_ampl = np.abs(meod[min_idx,1])
                
    # move peak of waveform to zero:
    toffs += meod[max_idx,0]
    meod[:,0] -= meod[max_idx,0]

    # minimum threshold for peak detection:
    n = len(meod[:,1])//10 if len(meod) >= 20 else 2
    thl_max = np.max(meod[:n,1])
    thl_min = np.min(meod[:n,1])
    thr_max = np.max(meod[-n:,1])
    thr_min = np.min(meod[-n:,1])
    min_thresh = 2*np.max([thl_max, thr_max]) - np.min([thl_min, thr_min])
    if min_thresh > 0.5*(max_ampl + min_ampl):
        min_thresh = 0.5*(max_ampl + min_ampl)
        fit_frac = None
    # threshold for peak detection:
    threshold = max_ampl*peak_thresh_fac
    if threshold < min_thresh:
        threshold = min_thresh
        
    # cut out relevant signal:
    lidx = np.argmax(np.abs(meod[:,1]) > threshold)
    ridx = len(meod) - 1 - np.argmax(np.abs(meod[::-1,1]) > threshold)
    t0 = meod[lidx,0]
    t1 = meod[ridx,0]
    width = t1 - t0
    if width < min_pulse_win:
        width = min_pulse_win
    dt = meod[1,0] - meod[0,0]
    width_idx = int(np.round(width/dt))
    # expand width:
    leidx = lidx - width_idx//2
    if leidx < 0:
        leidx = 0
    reidx = ridx + width_idx//2
    if reidx >= len(meod):
        reidx = len(meod)
    meod = meod[leidx:reidx,:]
    lidx -= leidx
    ridx -= leidx
    max_idx -= leidx
    min_idx -= leidx
    tau = None
    peaks = []

    # amplitude and variance:
    ppampl = max_ampl + min_ampl
    rmssem = np.sqrt(np.mean(meod[:,2]**2.0))/ppampl if eod.shape[1] > 2 else None
    
    # find smaller peaks:
    peak_idx, trough_idx = detect_peaks(meod[:,1], threshold)
    
    if len(peak_idx) > 0:
        # and their width:
        peak_widths = peak_width(meod[:,0], meod[:,1], peak_idx, trough_idx,
                                 peak_frac=width_frac, base='max')
        trough_widths = peak_width(meod[:,0], -meod[:,1], trough_idx, peak_idx,
                                   peak_frac=width_frac, base='max')
        # combine peaks and troughs:
        pt_idx = np.concatenate((peak_idx, trough_idx))
        pt_widths = np.concatenate((peak_widths, trough_widths))
        pts_idx = np.argsort(pt_idx)
        peak_list = pt_idx[pts_idx]
        width_list = pt_widths[pts_idx]
        # remove multiple peaks that are too close: XXX replace by Dexters function that keeps the maximum peak
        rmidx = [(k, k+1) for k in np.where(np.diff(meod[peak_list,0]) < min_dist)[0]]
        # flatten and keep maximum peak:
        rmidx = np.unique([k for kk in rmidx for k in kk if peak_list[k] != max_idx])
        # delete:
        if len(rmidx) > 0:
            peak_list = np.delete(peak_list, rmidx)
            width_list = np.delete(width_list, rmidx)
        # find P1:
        p1i = np.argmax(peak_list == max_idx)
        offs = 0 if p1i <= 2 else p1i - 2
        peak_list = peak_list[offs:]
        width_list = width_list[offs:]
        # store peaks:
        peaks = np.zeros((len(peak_list), 5))
        for i, pi in enumerate(peak_list):
            peaks[i,:] = [i+1-p1i+offs, meod[pi,0], meod[pi,1], meod[pi,1]/max_ampl, width_list[i]]

        # fit exponential to last peak/trough:
        pi = peak_list[-1]
        # positive or negative decay:
        sign = 1.0
        if np.sum(meod[pi:,1] < -0.5*threshold) > np.sum(meod[pi:,1] > 0.5*threshold):
            sign = -1.0
        if sign*meod[pi,1] < 0.0:
            pi += np.argmax(sign*meod[pi:,1])
        pi_ampl = np.abs(meod[pi,1])
        n = len(meod[pi:])
        # no sufficiently large initial value:
        if fit_frac and pi_ampl*fit_frac <= 0.5*threshold:
            fit_frac = False
        # no sufficiently long decay:
        if n < 10:
            fit_frac = False
        # not decaying towards zero:
        max_line = pi_ampl - (pi_ampl-threshold)*np.arange(n)/n + 1e-8
        if np.any(np.abs(meod[pi+2:,1]) > max_line[2:]):
            fit_frac = False
        if fit_frac:
            thresh = meod[pi,1]*fit_frac
            inx = pi + np.argmax(sign*meod[pi:,1] < sign*thresh)
            thresh = meod[inx,1]*np.exp(-1.0)
            tau_inx = np.argmax(sign*meod[inx:,1] < sign*thresh)
            if tau_inx < 2:
                tau_inx = 2
            rridx = inx + 6*tau_inx
            if rridx > len(meod)-1:
                tau = None
            else:
                tau = meod[inx+tau_inx,0]-meod[inx,0]
                params = [tau, meod[inx,1]-meod[rridx,1], meod[rridx,1]]
                try:
                    popt, pcov = curve_fit(exp_decay, meod[inx:rridx,0]-meod[inx,0],
                                           meod[inx:rridx,1], params,
                                           bounds=([0.0, -np.inf, -np.inf], np.inf))
                except TypeError:
                    popt, pcov = curve_fit(exp_decay, meod[inx:rridx,0]-meod[inx,0],
                                           meod[inx:rridx,1], params)
                if popt[0] > 1.2*tau:
                    tau_inx = int(np.round(popt[0]/dt))
                    rridx = inx + 6*tau_inx
                    if rridx > len(meod)-1:
                        rridx = len(meod)-1
                    try:
                        popt, pcov = curve_fit(exp_decay, meod[inx:rridx,0]-meod[inx,0],
                                               meod[inx:rridx,1], popt,
                                               bounds=([0.0, -np.inf, -np.inf], np.inf))
                    except TypeError:
                        popt, pcov = curve_fit(exp_decay, meod[inx:rridx,0]-meod[inx,0],
                                               meod[inx:rridx,1], popt)
                tau = popt[0]
                meod[inx:rridx,-1] = exp_decay(meod[inx:rridx,0]-meod[inx,0], *popt)

    # power spectrum of single pulse:
    samplerate = 1.0/(meod[1,0]-meod[0,0])
    n_fft = nfft(samplerate, freq_resolution)

    n0 = max_idx
    n1 = len(meod)-max_idx
    n = 2*max(n0, n1)
    if n_fft < n:
        n_fft = next_power_of_two(n)
    data = np.zeros(n_fft)
    data[n_fft//2-n0:n_fft//2+n1] = meod[:,1]
    nr = n//4
    data[n_fft//2-n0:n_fft//2-n0+nr] *= np.arange(nr)/nr
    data[n_fft//2+n1-nr:n_fft//2+n1] *= np.arange(nr)[::-1]/nr
    freqs = np.fft.rfftfreq(n_fft, 1.0/samplerate)
    fourier = np.fft.rfft(data)/n_fft/freqs[1]
    power = np.abs(fourier)**2.0
    ppower = np.zeros((len(power), 2))

    ppower[:,0] = freqs
    ppower[:,1] = power
    maxpower = np.max(power)
    att5 = decibel(np.mean(power[freqs<5.0]), maxpower)
    att50 = decibel(np.mean(power[freqs<50.0]), maxpower)
    lowcutoff = freqs[decibel(power, maxpower) > 0.5*att5][0]

    # analyze pulse timing:
    inter_pulse_intervals = np.diff(eod_times)
    ipi_cv = np.std(inter_pulse_intervals)/np.mean(inter_pulse_intervals)
    if ipi_cv < ipi_cv_thresh:
        period = np.median(inter_pulse_intervals)
        ipi_mean = np.mean(inter_pulse_intervals)
        ipi_std = np.std(inter_pulse_intervals)
    else:
        intervals = inter_pulse_intervals[inter_pulse_intervals <
                                np.percentile(inter_pulse_intervals, ipi_percentile)]
        period = np.median(intervals)
        ipi_mean = np.mean(intervals)
        ipi_std = np.std(intervals)
    
    # store properties:
    props = {}
    props['type'] = 'pulse'
    props['EODf'] = 1.0/period
    props['period'] = period
    props['IPI-mean'] = ipi_mean
    props['IPI-std'] = ipi_std
    props['max-amplitude'] = max_ampl
    props['min-amplitude'] = min_ampl
    props['p-p-amplitude'] = ppampl
    if rmssem:
        props['rmssem'] = rmssem
    props['tstart'] = t0
    props['tend'] = t1
    props['width'] = t1-t0
    if tau:
        props['tau'] = tau
    props['firstpeak'] = peaks[0, 0] if len(peaks) > 0 else 1
    props['lastpeak'] = peaks[-1, 0] if len(peaks) > 0 else 1
    props['peakfrequency'] = freqs[np.argmax(power)]
    props['peakpower'] = decibel(maxpower)
    props['lowfreqattenuation5'] = att5
    props['lowfreqattenuation50'] = att50
    props['powerlowcutoff'] = lowcutoff
    props['flipped'] = flipped
    props['n'] = len(eod_times)
    props['times'] = eod_times + toffs
    
    return meod, props, peaks, ppower


def adjust_eodf(eodf, temp, temp_adjust=25.0, q10=1.62):
    """ Adjust EOD frequencies to a standard temperature using Q10.

    Parameters
    ----------
    eodf: float or ndarray
        EOD frequencies.
    temp: float
        Temperature in degree celsisus at which EOD frequencies in `eodf` were measured.
    temp_adjust: float
        Standard temperature in degree celsisus  to which EOD frequencies are adjusted.
    q10: float
        Q10 value describing temperature dependence of EOD frequencies.
        The default of 1.62 is from Dunlap, Smith, Yetka (2000) Brain Behav Evol,
        measured for Apteronotus lepthorhynchus in the lab.

    Returns
    -------
    eodf_corrected: float or array
        EOD frequencies adjusted to `temp_adjust` using `q10`.
    """
    return eodf * q10 ** ((temp_adjust - temp) / 10.0)


def wave_clipped_fraction(data, samplerate, eod_times, mean_eod,
                          min_clip=-np.inf, max_clip=np.inf):
    """Compute fraction of clipped wave fish waveform snippets.

    Cut out snippets at each `eod_times` based on time axis of `mean_eod`.
    Check which fraction of snippets exceeds clipping amplitude `min_clip` and `max_clip`.
    Use mean of each snippet plus or minus maximum or minimum of `mean_eod` waveform.

    Parameters
    ----------
    data: 1-D array of float
        The data to be analysed.
    samplerate: float
        Sampling rate of the data in Hertz.
    eod_times: 1-D array of float
        Array of EOD times in seconds over which the waveform should be averaged.
    min_clip: float
        Minimum amplitude that is not clipped.
    max_clip: float
        Maximum amplitude that is not clipped.
    
    Returns
    -------
    clipped_frac: float
        Fraction of snippets that are clipped.
    """
    # snippets:
    idx0 = np.argmin(mean_eod[:,0]) # index of time zero
    w0 = -idx0
    w1 = len(mean_eod[:,0]) - idx0
    eod_idx = np.round(eod_times * samplerate).astype(np.int)
    eod_snippets = snippets(data, eod_idx, w0, w1)
    mean_snippets = np.mean(eod_snippets, axis=0)
    # amplitudes of mean waveform:
    max_ampl = np.max(mean_eod[:,1]) 
    min_ampl = np.min(mean_eod[:,1]) 
    # fraction of clipped snippets:
    clipped_frac = np.sum((mean_snippets + max_ampl > max_clip) |
                          (mean_snippets + min_ampl < min_clip))/len(eod_snippets)
    return clipped_frac


def pulse_clipped_fraction(data, samplerate, eod_times, mean_eod,
                           min_clip=-np.inf, max_clip=np.inf):
    """Compute fraction of clipped pulse fish waveform snippets.

    Cut out snippets at each `eod_times` based on time axis of `mean_eod`.
    Check which fraction of snippets exceeds clipping amplitude `min_clip` and `max_clip`.

    Parameters
    ----------
    data: 1-D array of float
        The data to be analysed.
    samplerate: float
        Sampling rate of the data in Hertz.
    eod_times: 1-D array of float
        Array of EOD times in seconds over which the waveform should be averaged.
    min_clip: float
        Minimum amplitude that is not clipped.
    max_clip: float
        Maximum amplitude that is not clipped.
    
    Returns
    -------
    clipped_frac: float
        Fraction of snippets that are clipped.
    """
    # snippets:
    idx0 = np.argmin(mean_eod[:,0]) # index of time zero
    w0 = -idx0
    w1 = len(mean_eod[:,0]) - idx0
    eod_idx = np.round(eod_times * samplerate).astype(np.int)
    eod_snippets = snippets(data, eod_idx, w0, w1)
    # fraction of clipped snippets:
    clipped_frac = np.sum((np.max(eod_snippets, axis=1) > max_clip) |
                          (np.min(eod_snippets, axis=1) < min_clip))/len(eod_snippets)
    return clipped_frac


def wave_quality(clipped_frac, ncrossings, rms_sem, rms_error, power,
                 max_clipped_frac=0.1, max_crossings=4, max_rms_sem=0.0,
                 max_rms_error=0.05, min_power=-100.0):
    """
    Assess the quality of an EOD waveform of a wave fish.
    
    Parameters
    ----------
    clipped_frac: float
        Fraction of clipped snippets.
    ncrossings: int
        Number of zero crossings per EOD period.
    rms_sem: float
        Standard error of the data relative to p-p amplitude.
    rms_error: float
        Root-mean-square error between EOD waveform and Fourier fit relative to p-p amplitude.
    power: float
        Power of the EOD waveform in dB.
    max_clipped_frac: float
        Maximum allowed fraction of clipped data.
    max_crossings: int
        Maximum number of zero crossings per EOD period.
    max_rms_sem: float
        If not zero, maximum allowed standard error of the data relative to p-p amplitude.
    max_rms_error: float
        Maximum allowed root-mean-square error between EOD waveform and
        Fourier fit relative to p-p amplitude.
    min_power: float
        Minimum power of the EOD in dB.
                                       
    Returns
    -------
    skip_reason: string
        An empty string if the waveform is good, otherwise a string indicating the failure.
    msg: string
        A textual representation of the values tested.
    """
    msg = []
    skip_reason = []
    # clipped fraction:
    msg += ['clipped=%3.0f%%' % (100.0*clipped_frac)]
    if clipped_frac >= max_clipped_frac:
        skip_reason += ['clipped=%3.0f%% (max %3.0f%%)' %
                        (100.0*clipped_frac, 100.0*max_clipped_frac)]
    # too many zero crossings:
    msg += ['zero crossings=%d' % ncrossings]
    if ncrossings > 0 and ncrossings > max_crossings:
        skip_reason += ['too many zero crossings=%d (max %d)' %
                        (ncrossings, max_crossings)]
    # noise:
    msg += ['rms sem waveform=%6.2f%%' % (100.0*rms_sem)]
    if max_rms_sem > 0.0 and rms_sem >= max_rms_sem:
        skip_reason += ['noisy waveform s.e.m.=%6.2f%% (max %6.2f%%)' %
                        (100.0*rms_sem, 100.0*max_rms_sem)]
    # fit error:
    msg += ['rmserror=%6.2f%%' % (100.0*rms_error)]
    if rms_error >= max_rms_error:
        skip_reason += ['noisy rmserror=%6.2f%% (max %6.2f%%)' %
                        (100.0*rms_error, 100.0*max_rms_error)]
    # wave power:
    msg += ['power=%6.1fdB' % power]
    if power < min_power:
        skip_reason += ['small power=%6.1fdB (min %6.1fdB)' %
                        (power, min_power)]
    return ', '.join(skip_reason), ', '.join(msg)


def pulse_quality(clipped_frac, rms_sem, max_clipped_frac=0.1, max_rms_sem=0.0):
    """
    Assess the quality of an EOD waveform of a pulse fish.
    
    Parameters
    ----------
    clipped_frac: float
        Fraction of clipped snippets.
    rms_sem: float
        Standard error of the data relative to p-p amplitude.
    max_clipped_frac: float
        Maximum allowed fraction of clipped data.
    max_rms_sem: float
        If not zero, maximum allowed standard error of the data relative to p-p amplitude.

    Returns
    -------
    skip_reason: string
        An empty string if the waveform is good, otherwise a string indicating the failure.
    msg: string
        A textual representation of the values tested.
    skipped_clipped: bool
        True if waveform was skipped because of clipping.
    """
    msg = []
    skip_reason = []
    skipped_clipped = False
    # clipped fraction:
    msg += ['clipped=%3.0f%%' % (100.0*clipped_frac)]
    if clipped_frac >= max_clipped_frac:
        skip_reason += ['clipped=%3.0f%% (max %3.0f%%)' %
                        (100.0*clipped_frac, 100.0*max_clipped_frac)]
        skipped_clipped = True
    # noise:
    msg += ['rms sem waveform=%6.2f%%' % (100.0*rms_sem)]
    if max_rms_sem > 0.0 and rms_sem >= max_rms_sem:
        skip_reason += ['noisy waveform s.e.m.=%6.2f%% (max %6.2f%%)' %
                        (100.0*rms_sem, 100.0*max_rms_sem)]
    return ', '.join(skip_reason), ', '.join(msg), skipped_clipped


def plot_eod_recording(ax, data, samplerate, width=0.1, unit=None, toffs=0.0,
                       kwargs={'lw': 2, 'color': 'red'}):
    """
    Plot a zoomed in range of the recorded trace.

    Parameters
    ----------
    ax: matplotlib axes
        Axes used for plotting.
    data: 1D ndarray
        Recorded data.
    samplerate: float
        Sampling rate of the data in Hertz.
    width: float
        Width of data segment to be plotted in seconds.
    unit: string
        Optional unit of the data used for y-label.
    toffs: float
        Time of first data value in seconds.
    kwargs: dict
        Arguments passed on to the plot command for the recorded trace.
    """
    widx2 = int(width*samplerate)//2
    i0 = len(data)//2 - widx2
    i0 = (i0//widx2)*widx2
    i1 = i0 + 2*widx2
    if i0 < 0:
        i0 = 0
    if i1 >= len(data):
        i1 = len(data)
    time = np.arange(len(data))/samplerate + toffs
    tunit = 'sec'
    if np.abs(time[i0]) < 1.0 and np.abs(time[i1]) < 1.0:
        time *= 1000.0
        tunit = 'ms'
    ax.plot(time, data, **kwargs)
    ax.set_xlim(time[i0], time[i1])

    ax.set_xlabel('Time [%s]' % tunit)
    ymin = np.min(data[i0:i1])
    ymax = np.max(data[i0:i1])
    dy = ymax - ymin
    ax.set_ylim(ymin-0.05*dy, ymax+0.05*dy)
    if len(unit) == 0 or unit == 'a.u.':
        ax.set_ylabel('Amplitude')
    else:
        ax.set_ylabel('Amplitude [%s]' % unit)


def plot_pulse_eods(ax, data, samplerate, zoom_window, width, eod_props, toffs=0.0,
                    colors=None, markers=None, marker_size=10,
                    legend_rows=8, **kwargs):
    """
    Mark pulse EODs in a plot of an EOD recording.

    Parameters
    ----------
    ax: matplotlib axes
        Axes used for plotting.
    data: 1D ndarray
        Recorded data (these are not plotted!).
    samplerate: float
        Sampling rate of the data in Hertz.
    eod_props: list of dictionaries
            Lists of EOD properties as returned by analyze_pulse() and analyze_wave().
            From the entries with 'type' == 'pulse' the properties 'EODf' and 'times'
            are used. 'EODf' is the averaged EOD frequency, and 'times' is a list of
            detected EOD pulse times.
    toffs: float
        Time of first data value in seconds that will be added
        to the pulse times in `eod_props`.
    colors: list of colors or None
            If not None list of colors for plotting each cluster
    markers: list of markers or None
            If not None list of markers for plotting each cluster
    marker_size: float
            Size of markers used to mark the pulses.
    legend_rows: int
            Maximum number of rows to be used for the legend.
    kwargs: 
            Key word arguments for the legend of the plot.
    """
    k = 0
    for eod in eod_props:
        if eod['type'] != 'pulse':
            continue
        if 'times' not in eod:
            continue

        width = np.min([width, np.diff(zoom_window)])
        while len(eod['peaktimes'][(eod['peaktimes']>(zoom_window[1]-width)) & (eod['peaktimes']<(zoom_window[1]))]) == 0:
            width = width*2
            if zoom_window[1] - width < 0:
                width = width/2
                break  
<<<<<<< HEAD
                
=======
>>>>>>> 8868fa24
        x = eod['peaktimes'] + toffs
        y = data[np.round(eod['peaktimes']*samplerate).astype(np.int)]
        color_kwargs = {}
        #if colors is not None:
        #    color_kwargs['color'] = colors[k%len(colors)]
        if marker_size is not None:
            color_kwargs['ms'] = marker_size
        label = '%6.1f Hz' % eod['EODf']
        if legend_rows > 5 and k >= legend_rows:
            label = None
        if markers is None:
            ax.plot(x, y, 'o', label=label, zorder=-1, **color_kwargs)
        else:
            ax.plot(x, y, linestyle='none', label=label,
                    marker=markers[k%len(markers)], mec=None, mew=0.0, zorder=-1, **color_kwargs)
        k += 1

    # legend:
    if k > 1:
        if legend_rows > 0:
            if legend_rows > 5:
                ncol = 1
            else:
                ncol = (len(idx)-1) // legend_rows + 1
            ax.legend(numpoints=1, ncol=ncol, **kwargs)
        else:
            ax.legend(numpoints=1, **kwargs)

    # reset window so at least one EOD of each cluster is visible    
    if len(zoom_window)>0:
        ax.set_xlim(max(toffs,toffs+zoom_window[1]-width), toffs+zoom_window[1])

        i0 = max(0,int((zoom_window[1]-width)*samplerate))
        i1 = int(zoom_window[1]*samplerate)

        ymin = np.min(data[i0:i1])
        ymax = np.max(data[i0:i1])
        dy = ymax - ymin
        ax.set_ylim(ymin-0.05*dy, ymax+0.05*dy)

        
def plot_eod_snippets(ax, data, samplerate, tmin, tmax, eod_times, n_snippets=10, flip=False,
                      kwargs={'zorder': -5, 'scaley': False, 'lw': 0.5, 'color': '#CCCCCC'}):
    """
    Plot a few EOD waveform snippets.

    Parameters
    ----------
    ax: matplotlib axes
        Axes used for plotting.
    data: 1D ndarray
        Recorded data from which the snippets are taken.
    samplerate: float
        Sampling rate of the data in Hertz.
    tmin: float
        Start time of each snippet.
    tmax: float
        End time of each snippet.
    eod_times: 1-D array
        EOD peak times from which a few are selected to be plotted.
    n_snippets: int
        Number of snippets to be plotted. If zero do not plot anything.
    flip: bool
        If True flip the snippets upside down.
    kwargs: dict
        Arguments passed on to the plot command for plotting the snippets.
    """
    if n_snippets <= 0:
        return
    i0 = int(tmin*samplerate)
    i1 = int(tmax*samplerate)
    time = 1000.0*np.arange(i0, i1)/samplerate
    step = len(eod_times)//n_snippets
    if step < 1:
        step = 1
    for t in eod_times[n_snippets//2::step]:
        idx = int(np.round(t*samplerate))
        if idx+i0 < 0 or idx+i1 >= len(data):
            continue
        snippet = data[idx+i0:idx+i1]
        if flip:
            snippet *= -1
        ax.plot(time, snippet - np.mean(snippet[:len(snippet)//4]), **kwargs)

        
def plot_eod_waveform(ax, eod_waveform, props, peaks=None, unit=None,
                      mkwargs={'zorder': 10, 'lw': 2, 'color': 'red'},
                      skwargs={'zorder': 5, 'color': '#CCCCCC'},
                      fkwargs={'zorder': 0, 'lw': 6, 'color': 'steelblue'},
                      zkwargs={'zorder': -10, 'lw': 1, 'color': '#AAAAAA'}):
    """
    Plot mean EOD, its standard error, and an optional fit to the EOD.

    Parameters
    ----------
    ax: matplotlib axes
        Axes used for plotting.
    eod_waveform: 2-D array
        EOD waveform. First column is time in seconds,
        second column the (mean) eod waveform. The optional third column is the
        standard error, and the optional fourth column is a fit on the waveform.
    props: dict
        A dictionary with properties of the analyzed EOD waveform as
        returned by `analyze_wave()` and `analyze_pulse()`.
    peaks: 2_D arrays or None
        List of peak properties (index, time, and amplitude) of a EOD pulse
        as returned by `analyze_pulse()`.
    unit: string
        Optional unit of the data used for y-label.
    mkwargs: dict
        Arguments passed on to the plot command for the mean EOD.
    skwargs: dict
        Arguments passed on to the fill_between command for the standard error of the EOD.
    fkwargs: dict
        Arguments passed on to the plot command for the fitted EOD.
    zkwargs: dict
        Arguments passed on to the plot command for the zero line.
    """
    ax.autoscale(True)
    time = 1000.0 * eod_waveform[:,0]
    # plot zero line:
    ax.plot([time[0], time[-1]], [0.0, 0.0], **zkwargs)
    # plot fit:
    if eod_waveform.shape[1] > 3:
        ax.plot(time, eod_waveform[:,3], **fkwargs)
    # plot waveform:
    mean_eod = eod_waveform[:,1]
    ax.plot(time, mean_eod, **mkwargs)
    # plot standard error:
    if eod_waveform.shape[1] > 2:
        std_eod = eod_waveform[:,2]
        if np.mean(std_eod)/(np.max(mean_eod) - np.min(mean_eod)) > 0.1:
            ax.autoscale(False)
        ax.fill_between(time, mean_eod + std_eod, mean_eod - std_eod, **skwargs)
    # ax height dimensions:
    pixely = np.abs(np.diff(ax.get_window_extent().get_points()[:,1]))[0]
    ymin, ymax = ax.get_ylim()
    unity = ymax - ymin
    dyu = np.abs(unity)/pixely
    font_size = plt.rcParams['font.size']*dyu
    # annotate fit:
    tau = props['tau'] if 'tau' in props else None
    ty = 0.0
    if tau is not None and eod_waveform.shape[1] > 3:
        if tau < 0.001:
            label = u'\u03c4=%.0f\u00b5s' % (1.e6*tau)
        else:
            label = u'\u03c4=%.2fms' % (1.e3*tau)
        inx = np.argmin(np.isnan(eod_waveform[:,3]))
        x = eod_waveform[inx,0] + 1.5*tau
        ty = 0.7*eod_waveform[inx,3]
        if np.abs(ty) < 0.5*font_size:
            ty = 0.5*font_size*np.sign(ty)
        va = 'bottom' if ty > 0.0 else 'top'
        ax.text(1000.0*x, ty, label, ha='left', va=va, zorder=20)
    # annotate peaks:
    if peaks is not None and len(peaks)>0:
        for p in peaks:
            ax.scatter(1000.0*p[1], p[2], s=80, clip_on=False, zorder=0, alpha=0.4,
                       c=mkwargs['color'], edgecolors=mkwargs['color'])
            label = u'P%d' % p[0]
            if p[0] != 1:
                if p[1] < 0.001:
                    label += u'(%.0f%% @ %.0f\u00b5s)' % (100.0*p[3], 1.0e6*p[1])
                else:
                    label += u'(%.0f%% @ %.2gms)' % (100.0*p[3], 1.0e3*p[1])
            va = 'bottom'
            dy = 0.4*font_size
            if p[0] % 2 == 0:
                va = 'top'
                dy = -dy
            if p[0] == 1:
                dy = 0.0
            """
            if p[2] <= np.min(peaks[:,2]):
                dy = -0.8*font_size
                va = 'bottom'
            """
            if p[2] + dy < ymin + 1.3*font_size:
                dy = ymin + 1.3*font_size - p[2]
            sign = np.sign(p[2])
            if p[0] == np.max(peaks[:,0]) and ty*p[2] > 0.0 and \
               sign*p[2]+dy < sign*ty+1.2*font_size:
                dy = ty + sign*1.2*font_size - p[2]
            dx = 0.05*time[-1]
            if p[1] >= 0.0:
                ax.text(1000.0*p[1]+dx, p[2]+dy, label, ha='left', va=va, zorder=20)
            else:
                ax.text(1000.0*p[1]-dx, p[2]+dy, label, ha='right', va=va, zorder=20)
    # annotate plot:
    if unit is None or len(unit) == 0 or unit == 'a.u.':
        unit = ''
    props['unit'] = unit
    label = 'p-p amplitude = {p-p-amplitude:.3g} {unit}\n'.format(**props)
    if 'n' in props:
        props['eods'] = 'EODs' if props['n'] > 1 else 'EOD'
        label += 'n = {n} {eods}\n'.format(**props)
    if props['flipped']:
        label += 'flipped\n'
    if -eod_waveform[0,0] < 0.6*eod_waveform[-1,0]:
        ax.text(0.97, 0.97, label, transform = ax.transAxes, va='top', ha='right')
    else:
        ax.text(0.03, 0.97, label, transform = ax.transAxes, va='top')
    # axis:                
    if props['type'] == 'wave':
        lim = 750.0/props['EODf']
        ax.set_xlim([-lim, +lim])
    else:
        ax.set_xlim(time[0], time[-1])
    ax.set_xlabel('Time [msec]')
    if unit:
        ax.set_ylabel('Amplitude [%s]' % unit)
    else:
        ax.set_ylabel('Amplitude')


def plot_wave_spectrum(axa, axp, spec, props, unit=None, color='b', lw=2, markersize=10):
    """Plot and annotate spectrum of wave EOD.

    Parameters
    ----------
    axa: matplotlib axes
        Axes for amplitude plot.
    axp: matplotlib axes
        Axes for phase plot.
    spec: 2-D array
        The amplitude spectrum of a single pulse as returned by `analyze_wave()`.
        First column is the index of the harmonics, second column its frequency,
        third column its amplitude, fourth column its amplitude relative to the fundamental,
        fifth column is power of harmonics relative to fundamental in decibel,
        and sixth column the phase shift relative to the fundamental.
    props: dict
        A dictionary with properties of the analyzed EOD waveform as
        returned by `analyze_wave()`.
    unit: string
        Optional unit of the data used for y-label.
    color:
        Color for line and points of spectrum.
    lw: float
        Linewidth for spectrum.
    markersize: float
        Size of points on spectrum.
    """
    n = 9 if len(spec) > 9 else len(spec)
    # amplitudes:
    markers, stemlines, baseline = axa.stem(spec[:n,0], spec[:n,2])
    plt.setp(markers, color=color, markersize=markersize, clip_on=False)
    plt.setp(stemlines, color=color, lw=lw)
    axa.set_xlim(-0.5, n-0.5)
    axa.set_xticks(np.arange(0, n, 1))
    axa.tick_params('x', direction='out')
    if unit:
        axa.set_ylabel('Amplitude [%s]' % unit)
    else:
        axa.set_ylabel('Amplitude')
    # phases:
    phases = spec[:,5]
    phases[phases<0.0] = phases[phases<0.0] + 2.0*np.pi
    markers, stemlines, baseline = axp.stem(spec[:n,0], phases[:n])
    plt.setp(markers, color=color, markersize=markersize, clip_on=False)
    plt.setp(stemlines, color=color, lw=lw)
    axp.set_xlim(-0.5, n-0.5)
    axp.set_xticks(np.arange(0, n, 1))
    axp.tick_params('x', direction='out')
    axp.set_ylim(0, 2.0*np.pi)
    axp.set_yticks([0, np.pi, 2.0*np.pi])
    axp.set_yticklabels([u'0', u'\u03c0', u'2\u03c0'])
    axp.set_xlabel('Harmonics')
    axp.set_ylabel('Phase')


def plot_pulse_spectrum(ax, power, props, min_freq=1.0, max_freq=10000.0,
                        color='b', lw=3, markersize=80):
    """Plot and annotate spectrum of single pulse EOD.

    Parameters
    ----------
    ax: matplotlib axes
        Axes used for plotting.
    power: 2-D array
        The power spectrum of a single pulse as returned by `analyze_pulse()`.
        First column are the frequencies, second column the power.
    props: dict
        A dictionary with properties of the analyzed EOD waveform as
        returned by `analyze_pulse()`.
    min_freq: float
        Minimun frequency of the spectrum to be plotted (logscale!).
    max_freq: float
        Maximun frequency of the spectrum to be plotted (logscale!).
    color:
        Color for line and points of spectrum.
    lw: float
        Linewidth for spectrum.
    markersize: float
        Size of points on spectrum.
    """
    box = mpatches.Rectangle((1,-60), 49, 60, linewidth=0, facecolor='#DDDDDD',
                             zorder=1)
    ax.add_patch(box)
    att = props['lowfreqattenuation50']
    if att < -5.0:
        ax.text(10.0, att+1.0, '%.0f dB' % att, ha='left', va='bottom', zorder=10)
    else:
        ax.text(10.0, att-1.0, '%.0f dB' % att, ha='left', va='top', zorder=10)
    box = mpatches.Rectangle((1,-60), 4, 60, linewidth=0, facecolor='#CCCCCC',
                             zorder=2)
    ax.add_patch(box)
    att = props['lowfreqattenuation5']
    if att < -5.0:
        ax.text(4.0, att+1.0, '%.0f dB' % att, ha='right', va='bottom', zorder=10)
    else:
        ax.text(4.0, att-1.0, '%.0f dB' % att, ha='right', va='top', zorder=10)
    lowcutoff = props['powerlowcutoff']
    if lowcutoff >= min_freq:
        ax.plot([lowcutoff, lowcutoff, 1.0], [-60.0, 0.5*att, 0.5*att], '#BBBBBB',
                zorder=3)
        ax.text(1.2*lowcutoff, 0.5*att-1.0, '%.0f Hz' % lowcutoff, ha='left', va='top', zorder=10)
    db = decibel(power[:,1])
    smax = np.nanmax(db)
    ax.plot(power[:,0], db - smax, color, lw=lw, zorder=4)
    peakfreq = props['peakfrequency']
    if peakfreq >= min_freq:
        ax.scatter([peakfreq], [0.0], c=color, edgecolors=color, s=markersize, alpha=0.4, zorder=5)
        ax.text(peakfreq*1.2, 1.0, '%.0f Hz' % peakfreq, va='bottom', zorder=10)
    ax.set_xlim(min_freq, max_freq)
    ax.set_xscale('log')
    ax.set_ylim(-60.0, 2.0)
    ax.set_xlabel('Frequency [Hz]')
    ax.set_ylabel('Power [dB]')


def save_eod_waveform(mean_eod, unit, idx, basename, **kwargs):
    """ Save mean eod waveform to file.

    Parameters
    ----------
    mean_eod: 2D array of floats
        Averaged EOD waveform as returned by eod_waveform(), analyze_wave(),
        and analyze_pulse().
    unit: string
        Unit of the waveform data.
    idx: int or None
        Index of fish.
    basename: string
        Path and basename of file.
        '-eodwaveform', the fish index, and a file extension are appended.
    kwargs:
        Arguments passed on to TableData.write()

    Returns
    -------
    filename: string
        The path and full name of the written file.
    """
    td = TableData(mean_eod[:,:3]*[1000.0, 1.0, 1.0], ['time', 'mean', 'sem'],
                   ['ms', unit, unit], ['%.3f', '%.5f', '%.5f'])
    if mean_eod.shape[1] > 3:
        td.append('fit', unit, '%.5f', mean_eod[:,3])
    fp = basename + '-eodwaveform'
    if idx is not None:
        fp += '-%d' % idx
    file_name = td.write(fp, **kwargs)
    return file_name


def save_wave_eodfs(wave_eodfs, wave_indices, basename, **kwargs):
    """ Save frequencies of all wave EODs to file.

    Parameters
    ----------
    wave_eodfs: list of 2D arrays
        Each item is a matrix with the frequencies and powers (columns) of the
        fundamental and harmonics (rwos) as returned by harmonic groups().
    wave_indices: array
        Indices identifying each fish or NaN.
        If None no index column is inserted.
    basename: string
        Path and basename of file.
        '-waveeodfs' and a file extension are appended.
    kwargs:
        Arguments passed on to TableData.write()

    Returns
    -------
    filename: string
        The path and full name of the written file.
    """
    eodfs = fundamental_freqs_and_power(wave_eodfs)
    td = TableData()
    if wave_indices is not None:
        td.append('index', '', '%d', [wi if wi >= 0 else np.nan for wi in wave_indices])
    td.append('EODf', 'Hz', '%7.2f', eodfs[:,0])
    td.append('power', 'dB', '%7.2f', eodfs[:,1])
    fp = basename + '-waveeodfs'
    file_name = td.write(fp, **kwargs)
    return file_name

    
def save_wave_fish(eod_props, unit, basename, **kwargs):
    """ Save properties of wave EODs to file.

    Parameters
    ----------
    eod_props: list of dict
        Properties of EODs as returned by analyze_wave() and analyze_pulse().
        Only properties of wave fish are saved.
    unit: string
        Unit of the waveform data.
    basename: string
        Path and basename of file.
        '-wavefish' and a file extension are appended.
    kwargs:
        Arguments passed on to TableData.write()

    Returns
    -------
    filename: string or None
        The path and full name of the written file.
        None if no pulse fish are contained in eod_props and no file was written.
    """
    wave_props = [p for p in eod_props if p['type'] == 'wave']
    if len(wave_props) == 0:
        return None
    td = TableData()
    td.append_section('waveform')
    td.append('index', '', '%d', wave_props, 'index')
    td.append('EODf', 'Hz', '%7.2f', wave_props, 'EODf')
    td.append('power', 'dB', '%7.2f', wave_props, 'power')
    td.append('p-p-amplitude', unit, '%.5f', wave_props, 'p-p-amplitude')
    if 'rmssem' in wave_props[0]:
        td.append('noise', '%', '%.1f', wave_props, 'rmssem', 100.0)
    td.append('rmserror', '%', '%.2f', wave_props, 'rmserror', 100.0)
    if 'clipped' in wave_props[0]:
        td.append('clipped', '%', '%.1f', wave_props, 'clipped', 100.0)
    td.append('flipped', '', '%d', wave_props, 'flipped')
    td.append('n', '', '%5d', wave_props, 'n')
    td.append_section('timing')
    td.append('ncrossings', '', '%d', wave_props, 'ncrossings')
    td.append('peakwidth', '%', '%.2f', wave_props, 'peakwidth', 100.0)
    td.append('troughwidth', '%', '%.2f', wave_props, 'troughwidth', 100.0)
    td.append('leftpeak', '%', '%.2f', wave_props, 'leftpeak', 100.0)
    td.append('rightpeak', '%', '%.2f', wave_props, 'rightpeak', 100.0)
    td.append('lefttrough', '%', '%.2f', wave_props, 'lefttrough', 100.0)
    td.append('righttrough', '%', '%.2f', wave_props, 'righttrough', 100.0)
    td.append('p-p-distance', '%', '%.2f', wave_props, 'p-p-distance', 100.0)
    td.append('reltroughampl', '%', '%.2f', wave_props, 'reltroughampl', 100.0)
    fp = basename + '-wavefish'
    file_name = td.write(fp, **kwargs)
    return file_name


def save_pulse_fish(eod_props, unit, basename, **kwargs):
    """ Save properties of pulse EODs to file.

    Parameters
    ----------
    eod_props: list of dict
        Properties of EODs as returned by analyze_wave() and analyze_pulse().
        Only properties of wave fish are saved.
    unit: string
        Unit of the waveform data.
    basename: string
        Path and basename of file.
        '-pulsefish' and a file extension are appended.
    kwargs:
        Arguments passed on to TableData.write()

    Returns
    -------
    filename: string or None
        The path and full name of the written file.
        None if no pulse fish are contained in eod_props and no file was written.
    """
    pulse_props = [p for p in eod_props if p['type'] == 'pulse']
    if len(pulse_props) == 0:
        return None
    td = TableData()
    td.append_section('waveform')
    td.append('index', '', '%d', pulse_props, 'index')
    td.append('EODf', 'Hz', '%7.2f', pulse_props, 'EODf')
    td.append('period', 'ms', '%7.2f', pulse_props, 'period', 1000.0)
    td.append('max-ampl', unit, '%.5f', pulse_props, 'max-amplitude')
    td.append('min-ampl', unit, '%.5f', pulse_props, 'min-amplitude')
    td.append('p-p-amplitude', unit, '%.5f', pulse_props, 'p-p-amplitude')
    if 'rmssem' in pulse_props[0]:
        td.append('noise', '%', '%.1f', pulse_props, 'rmssem', 100.0)
    if 'clipped' in pulse_props[0]:
        td.append('clipped', '%', '%.1f', pulse_props, 'clipped', 100.0)
    td.append('flipped', '', '%d', pulse_props, 'flipped')
    td.append('tstart', 'ms', '%.3f', pulse_props, 'tstart', 1000.0)
    td.append('tend', 'ms', '%.3f', pulse_props, 'tend', 1000.0)
    td.append('width', 'ms', '%.3f', pulse_props, 'width', 1000.0)
    td.append('tau', 'ms', '%.3f', pulse_props, 'tau', 1000.0)
    td.append('firstpeak', '', '%d', pulse_props, 'firstpeak')
    td.append('lastpeak', '', '%d', pulse_props, 'lastpeak')
    td.append('n', '', '%d', pulse_props, 'n')
    td.append_section('power spectrum')
    td.append('peakfreq', 'Hz', '%.2f', pulse_props, 'peakfrequency')
    td.append('peakpower', 'dB', '%.2f', pulse_props, 'peakpower')
    td.append('poweratt5', 'dB', '%.2f', pulse_props, 'lowfreqattenuation5')
    td.append('poweratt50', 'dB', '%.2f', pulse_props, 'lowfreqattenuation50')
    td.append('lowcutoff', 'Hz', '%.2f', pulse_props, 'powerlowcutoff')
    fp = basename + '-pulsefish'
    file_name = td.write(fp, **kwargs)
    return file_name


def save_wave_spectrum(spec_data, unit, idx, basename, **kwargs):
    """ Save amplitude and phase spectrum of wave EOD to file.

    Parameters
    ----------
    spec_data: 2D array of floats
        Amplitude and phase spectrum of wave EOD as returned by analyze_wave().
    unit: string
        Unit of the waveform data.
    idx: int or None
        Index of fish.
    basename: string
        Path and basename of file.
        '-wavespectrum', the fish index, and a file extension are appended.
    kwargs:
        Arguments passed on to TableData.write()

    Returns
    -------
    filename: string
        The path and full name of the written file.
    """
    td = TableData(spec_data[:,:6]*[1.0, 1.0, 1.0, 100.0, 1.0, 1.0],
                   ['harmonics', 'frequency', 'amplitude', 'relampl', 'relpower', 'phase'],
                   ['', 'Hz', unit, '%', 'dB', 'rad'],
                   ['%.0f', '%.2f', '%.5f', '%10.2f', '%6.2f', '%8.4f'])
    if spec_data.shape[1] > 6:
        td.append('power', '%s^2/Hz' % unit, '%11.4e', spec_data[:,6])
    fp = basename + '-wavespectrum'
    if idx is not None:
        fp += '-%d' % idx
    file_name = td.write(fp, **kwargs)
    return file_name

                        
def save_pulse_spectrum(spec_data, unit, idx, basename, **kwargs):
    """ Save power spectrum of pulse EOD to file.

    Parameters
    ----------
    spec_data: 2D array of floats
        Power spectrum of single pulse as returned by analyze_pulse().
    unit: string
        Unit of the waveform data.
    idx: int or None
        Index of fish.
    basename: string
        Path and basename of file.
        '-pulsespectrum', the fish index, and a file extension are appended.
    kwargs:
        Arguments passed on to TableData.write()

    Returns
    -------
    filename: string
        The path and full name of the written file.
    """
    td = TableData(spec_data[:,:2], ['frequency', 'power'],
                   ['Hz', '%s^2/Hz' % unit], ['%.2f', '%.4e'])
    fp = basename + '-pulsespectrum'
    if idx is not None:
        fp += '-%d' % idx
    file_name = td.write(fp, **kwargs)
    return file_name

                        
def save_pulse_peaks(peak_data, unit, idx, basename, **kwargs):
    """ Save peak properties of pulse EOD to file.

    Parameters
    ----------
    peak_data: 2D array of floats
        Properties of peaks and troughs of pulse EOD as returned by analyze_pulse().
    unit: string
        Unit of the waveform data.
    idx: int or None
        Index of fish.
    basename: string
        Path and basename of file.
        '-pulsepeaks', the fish index, and a file extension are appended.
    kwargs:
        Arguments passed on to TableData.write()

    Returns
    -------
    filename: string
        The path and full name of the written file.
    """
    if len(peak_data) == 0:
        return None
    td = TableData(peak_data[:,:5]*[1.0, 1000.0, 1.0, 100.0, 1000.0],
                   ['P', 'time', 'amplitude', 'relampl', 'width'],
                   ['', 'ms', unit, '%', 'ms'],
                   ['%.0f', '%.3f', '%.5f', '%.2f', '%.3f'])
    fp = basename + '-pulsepeaks'
    if idx is not None:
        fp += '-%d' % idx
    file_name = td.write(fp, **kwargs)
    return file_name

        
def add_eod_analysis_config(cfg, thresh_fac=0.8, percentile=0.1,
                            win_fac=2.0, min_win=0.01, max_eods=None,
                            min_sem=False, unfilter_cutoff=0.0,
                            flip_wave='none', flip_pulse='none',
                            n_harm=10, min_pulse_win=0.001,
                            peak_thresh_fac=0.01, min_dist=50.0e-6,
                            width_frac = 0.5, fit_frac = 0.5,
                            ipi_cv_thresh=0.5, ipi_percentile=30.0):
    """ Add all parameters needed for the eod analysis functions as
    a new section to a configuration.

    Parameters
    ----------
    cfg: ConfigFile
        The configuration.
        
    See eod_waveform(), analyze_wave(), and analyze_pulse() for details on
    the remaining arguments.
    """
    cfg.add_section('EOD analysis:')
    cfg.add('eodSnippetFac', win_fac, '', 'The duration of EOD snippets is the EOD period times this factor.')
    cfg.add('eodMinSnippet', min_win, 's', 'Minimum duration of cut out EOD snippets.')
    cfg.add('eodMaxEODs', max_eods or 0, '', 'The maximum number of EODs used to compute the average EOD. If 0 use all EODs.')
    cfg.add('eodMinSem', min_sem, '', 'Use minimum of s.e.m. to set maximum number of EODs used to compute the average EOD.')
    cfg.add('unfilterCutoff', unfilter_cutoff, 'Hz', 'If non-zero remove effect of high-pass filter with this cut-off frequency.')
    cfg.add('flipWaveEOD', flip_wave, '', 'Flip EOD of wave fish to make largest extremum positive (flip, none, or auto).')
    cfg.add('flipPulseEOD', flip_pulse, '', 'Flip EOD of pulse fish to make the first large peak positive (flip, none, or auto).')
    cfg.add('eodHarmonics', n_harm, '', 'Number of harmonics fitted to the EOD waveform.')
    cfg.add('eodMinPulseSnippet', min_pulse_win, 's', 'Minimum duration of cut out EOD snippets for a pulse fish.')
    cfg.add('eodPeakThresholdFactor', peak_thresh_fac, '', 'Threshold for detection of peaks in pulse EODs as a fraction of the pulse amplitude.')
    cfg.add('eodMinimumDistance', min_dist, 's', 'Minimum distance between peaks and troughs in a EOD pulse.')
    cfg.add('eodPulseWidthFraction', width_frac, '', 'The width of a pulse is measured at this fraction of the pulse height.')
    cfg.add('eodExponentialFitFraction', fit_frac, '', 'An exponential function is fitted on the tail of a pulse starting at this fraction of the height of the last peak.')
    cfg.add('ipiCVThresh', ipi_cv_thresh, '', 'If coefficient of variation of interpulse intervals is smaller than this threshold, then use all intervals for computing EOD frequency.')
    cfg.add('ipiPercentile', ipi_percentile, '%', 'Use only interpulse intervals shorter than this percentile to compute EOD frequency.')


def eod_waveform_args(cfg):
    """ Translates a configuration to the
    respective parameter names of the function eod_waveform().
    
    The return value can then be passed as key-word arguments to this function.

    Parameters
    ----------
    cfg: ConfigFile
        The configuration.

    Returns
    -------
    a: dict
        Dictionary with names of arguments of the eod_waveform() function
        and their values as supplied by `cfg`.
    """
    a = cfg.map({'win_fac': 'eodSnippetFac',
                 'min_win': 'eodMinSnippet',
                 'max_eods': 'eodMaxEODs',
                 'min_sem': 'eodMinSem', 
                 'unfilter_cutoff': 'unfilterCutoff'})
    return a


def analyze_wave_args(cfg):
    """ Translates a configuration to the
    respective parameter names of the function analyze_wave().
    
    The return value can then be passed as key-word arguments to this function.

    Parameters
    ----------
    cfg: ConfigFile
        The configuration.

    Returns
    -------
    a: dict
        Dictionary with names of arguments of the analyze_wave() function
        and their values as supplied by `cfg`.
    """
    a = cfg.map({'n_harm': 'eodHarmonics',
                 'power_n_harmonics': 'powerNHarmonics',
                 'flip_wave': 'flipWaveEOD'})
    return a


def analyze_pulse_args(cfg):
    """ Translates a configuration to the
    respective parameter names of the function analyze_pulse().
    
    The return value can then be passed as key-word arguments to this function.

    Parameters
    ----------
    cfg: ConfigFile
        The configuration.

    Returns
    -------
    a: dict
        Dictionary with names of arguments of the analyze_pulse() function
        and their values as supplied by `cfg`.
    """
    a = cfg.map({'min_pulse_win': 'eodMinPulseSnippet',
                 'peak_thresh_fac': 'eodPeakThresholdFactor',
                 'min_dist': 'eodMinimumDistance',
                 'width_frac': 'eodPulseWidthFraction',
                 'fit_frac': 'eodExponentialFitFraction',
                 'flip_pulse': 'flipPulseEOD',
                 'ipi_cv_thresh': 'ipiCVThresh',
                 'ipi_percentile': 'ipiPercentile'})
    return a


def add_eod_quality_config(cfg, max_clipped_frac=0.1, max_variance=0.0,
                           max_rms_error=0.05, min_power=-100.0, max_crossings=4):
    """Add parameters needed for assesing the quality of an EOD waveform.

    Parameters
    ----------
    cfg: ConfigFile
        The configuration.
        
    See wave_quality( and pulse_quality() for details on
    the remaining arguments.
    """
    cfg.add_section('Waveform selection:')
    cfg.add('maximumClippedFraction', max_clipped_frac, '', 'Take waveform of the fish with the highest power only if the fraction of clipped signals is below this value.')
    cfg.add('maximumVariance', max_variance, '', 'Skip waveform of fish if the standard error of the EOD waveform relative to the peak-to-peak amplitude is larger than this number. A value of zero allows any variance.')
    cfg.add('maximumRMSError', max_rms_error, '', 'Skip waveform of wave fish if the root-mean-squared error relative to the peak-to-peak amplitude is larger than this number.')
    cfg.add('minimumPower', min_power, 'dB', 'Skip waveform of wave fish if its power is smaller than this value.')
    cfg.add('maximumCrossings', max_crossings, '', 'Maximum number of zero crossings per EOD period.')


def wave_quality_args(cfg):
    """ Translates a configuration to the
    respective parameter names of the function wave_quality().
    
    The return value can then be passed as key-word arguments to this function.

    Parameters
    ----------
    cfg: ConfigFile
        The configuration.

    Returns
    -------
    a: dict
        Dictionary with names of arguments of the wave_quality() function
        and their values as supplied by `cfg`.
    """
    a = cfg.map({'max_clipped_frac': 'maximumClippedFraction',
                 'max_rms_sem': 'maximumRMSNoise',
                 'max_rms_error': 'maximumRMSError',
                 'min_power': 'minimumPower',
                 'max_crossings': 'maximumCrossings'})
    return a


def pulse_quality_args(cfg):
    """ Translates a configuration to the
    respective parameter names of the function pulse_quality().
    
    The return value can then be passed as key-word arguments to this function.

    Parameters
    ----------
    cfg: ConfigFile
        The configuration.

    Returns
    -------
    a: dict
        Dictionary with names of arguments of the pulse_quality() function
        and their values as supplied by `cfg`.
    """
    a = cfg.map({'max_clipped_frac': 'maximumClippedFraction',
                 'max_rms_sem': 'maximumRMSNoise'})
    return a


if __name__ == '__main__':
    import sys
    import matplotlib.pyplot as plt
    from .fakefish import pulsefish_eod
    from .eventdetection import detect_peaks

    print('Analysis of EOD waveforms.')

    # data:
    samplerate = 44100.0
    data = pulsefish_eod('biphasic', 83.0, samplerate, 5.0, noise_std=0.05)
    unit = 'mV'
    eod_idx, _ = detect_peaks(data, 1.0)
    eod_times = eod_idx/samplerate

    # analyse EOD:
    mean_eod, eod_times = eod_waveform(data, samplerate, eod_times)
    mean_eod, props, peaks, power = analyze_pulse(mean_eod, eod_times)

    # plot:
    fig = plt.figure()
    ax = fig.add_subplot(1, 2, 1)
    plot_eod_waveform(ax, mean_eod, peaks, unit=unit)
    props['unit'] = unit
    label = '{type} fish\nEODf = {EODf:.1f} Hz\np-p amplitude = {p-p-amplitude:.3g} {unit}\nn = {n} EODs\n'.format(**props)
    if props['flipped']:
        label += 'flipped\n'
    ax.text(0.03, 0.97, label, transform = ax.transAxes, va='top')
    ax = fig.add_subplot(1, 2, 2)
    plot_pulse_spectrum(ax, power, props)
    plt.show()<|MERGE_RESOLUTION|>--- conflicted
+++ resolved
@@ -1128,10 +1128,7 @@
             if zoom_window[1] - width < 0:
                 width = width/2
                 break  
-<<<<<<< HEAD
-                
-=======
->>>>>>> 8868fa24
+
         x = eod['peaktimes'] + toffs
         y = data[np.round(eod['peaktimes']*samplerate).astype(np.int)]
         color_kwargs = {}
