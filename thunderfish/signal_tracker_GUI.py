--- conflicted
+++ resolved
@@ -55,42 +55,6 @@
     y_pos = list(map(lambda x, y: np.sum(elec_pos[x][:, 1] * y) / np.sum(y), max_power_electrodes, max_power ))
 
 
-class Analysis():
-    def __init__(self):
-        self.param1 = None
-        self.param2 = None
-        self.param3 = None
-        self.param4 = None
-        self.param5 = None
-
-        self.data = None
-        self.channels = None
-        self.samplerate = None
-
-        self.start_idx = None
-        self.end_idx = None
-
-        self.data_snippet_idxs = None
-        self.fresolution = None
-        self.overlap_frac = None
-
-    def compute_spectogram(self):
-        core_count = multiprocessing.cpu_count()
-        pool = multiprocessing.Pool(core_count // 2)
-        nfft = next_power_of_two(self.samplerate / self.fresolution)
-
-        func = partial(spectrogram, samplerate=self.samplerate, freq_resolution=self.fresolution, overlap_frac=self.overlap_frac)
-
-<<<<<<< HEAD
-        a = pool.map(func, [self.data[self.start_idx: self.start_idx + self.data_snippet_idxs, channel] for channel in self.channels])  # ret: spec, freq, time
-
-        spectra = [a[channel][0] for channel in range(len(a))]
-        spec_freqs = a[0][1]
-        spec_times = a[0][2]
-        pool.terminate()
-
-        comb_spectra = np.sum(spectra, axis=0)
-=======
 class AnalysisDialog(QMainWindow):
     def __init__(self):
         super().__init__()
@@ -354,7 +318,6 @@
 
             self.signatures.append(tmp_signatures)
         pool.terminate()
->>>>>>> c52e6b73
 
 class GridDialog(QMainWindow):
     def __init__(self):
