#!/usr/bin/python

import sys
import os
import warnings
import argparse
import numpy as np
import matplotlib.pyplot as plt
import matplotlib.mlab as ml
import matplotlib.colors as mc
import configfile as cf
import dataloader as dl
import harmonicgroups as hg
import bestwindow as bw
from audioio import PlayAudio, fade

# check: import logging https://docs.python.org/2/howto/logging.html#logging-basic-tutorial


cfg = cf.ConfigFile()

cfg.add_section('Power spectrum estimation:')
cfg.add('minPSDAverages', 3, '', 'Minimum number of fft averages for estimating the power spectrum.')
cfg.add('initialFrequencyResolution', 1.0, 'Hz', 'Initial frequency resolution of the power spectrum.')

cfg.add_section('Thresholds for peak detection in power spectra:')
cfg.add('lowThreshold', 0.0, 'dB', 'Threshold for all peaks.\n If 0.0 estimate threshold from histogram.')
cfg.add('highThreshold', 0.0, 'dB', 'Threshold for good peaks. If 0.0 estimate threshold from histogram.')
# cfg['lowThreshold'][0] = 12. # panama
# cfg['highThreshold'][0] = 18. # panama

cfg.add_section(
    'Threshold estimation:\nIf no thresholds are specified they are estimated from the histogram of the decibel power spectrum.')
cfg.add('noiseFactor', 6.0, '', 'Factor for multiplying std of noise floor for lower threshold.')
cfg.add('peakFactor', 0.5, '', 'Fractional position of upper threshold above lower threshold.')

cfg.add_section('Peak detection in decibel power spectrum:')
cfg.add('maxPeakWidthFac', 3.5, '',
        'Maximum width of peaks at 0.75 hight in multiples of frequency resolution (might be increased)')
cfg.add('minPeakWidth', 1.0, 'Hz', 'Peaks do not need to be narrower than this.')

cfg.add_section('Harmonic groups:')
cfg.add('mainsFreq', 60.0, 'Hz', 'Mains frequency to be excluded.')
cfg.add('maxDivisor', 4, '', 'Maximum ratio between the frequency of the largest peak and its fundamental')
cfg.add('freqTolerance', 0.7, '',
        'Harmonics need be within this factor times the frequency resolution of the power spectrum. Needs to be higher than 0.5!')
cfg.add('maxUpperFill', 1, '',
        'As soon as more than this number of harmonics need to be filled in conescutively stop searching for higher harmonics.')
cfg.add('maxFillRatio', 0.25, '',
        'Maximum fraction of filled in harmonics allowed (usefull values are smaller than 0.5)')
cfg.add('maxDoubleUseHarmonics', 8, '', 'Maximum harmonics up to which double uses are penalized.')
cfg.add('maxDoubleUseCount', 1, '', 'Maximum overall double use count allowed.')
cfg.add('powerNHarmonics', 10, '', 'Compute total power over the first # harmonics.')

cfg.add_section('Acceptance of best harmonic groups:')
cfg.add('minimumGroupSize', 3, '',
        'Minimum required number of harmonics (inclusively fundamental) that are not filled in and are not used by other groups.')
# cfg['minimumGroupSize'][0] = 2 # panama
cfg.add('minimumFrequency', 20.0, 'Hz', 'Minimum frequency allowed for the fundamental.')
cfg.add('maximumFrequency', 2000.0, 'Hz', 'Maximum frequency allowed for the fundamental.')
cfg.add('maximumWorkingFrequency', 4000.0, 'Hz',
        'Maximum frequency to be used to search for harmonic groups and to adjust fundamental frequency.')

cfg.add('maxHarmonics', 0, '', '0: keep all, >0 only keep the first # harmonics.')

cfg.add_section('Items to display:')
cfg.add('displayHelp', False, '', 'Display help on key bindings')
cfg.add('labelFrequency', True, '', 'Display the frequency of the peak')
cfg.add('labelHarmonic', True, '', 'Display the harmonic of the peak')
cfg.add('labelPower', True, '', 'Display the power of the peak')
cfg.add('labelWidth', True, '', 'Display the width of the peak')
cfg.add('labelDoubleUse', True, '', 'Display double-use count of the peak')

cfg.add_section('Debugging:')
cfg.add('verboseLevel', 0, '', '0=off upto 4 very detailed')


###############################################################################
## plotting etc.

class SignalPlot:
    def __init__(self, samplingrate, data, unit, filename, channel):
        self.filename = filename
        self.channel = channel
        self.rate = samplingrate
        self.data = data
        self.unit = unit
        self.time = np.arange(0.0, len(self.data)) / self.rate
        self.toffset = 0.0
        self.twindow = 8.0
        if self.twindow > self.time[-1]:
            self.twindow = np.round(2 ** (np.floor(np.log(self.time[-1]) / np.log(2.0)) + 1.0))
        self.ymin = -1.0
        self.ymax = +1.0
        self.trace_artist = None
        self.spectrogram_artist = None
        self.fmin = 0.0
        self.fmax = 0.0
        self.decibel = True
        self.fresolution = cfg['initialFrequencyResolution'][0]
        self.deltaf = 1.0
        self.mains_freq = cfg['mainsFreq'][0]
        self.power_label = None
        self.all_peaks_artis = None
        self.good_peaks_artist = None
        self.power_artist = None
        self.power_frequency_label = None
        self.peak_artists = []
        self.legend = True
        self.legendhandle = None
        self.help = cfg['displayHelp'][0]
        self.helptext = []
        self.allpeaks = []
        self.fishlist = []
        self.mains = []
        self.peak_specmarker = []
        self.peak_annotation = []
        self.min_clip = cfg['minClipAmplitude'][0]
        self.max_clip = cfg['maxClipAmplitude'][0]
        self.generate_color_range()

        # audio output:
        self.audio = PlayAudio()

        # set key bindings:
        plt.rcParams['keymap.fullscreen'] = 'ctrl+f'
        plt.rcParams['keymap.pan'] = 'ctrl+m'
        plt.rcParams['keymap.quit'] = 'ctrl+w, alt+q, q'
        plt.rcParams['keymap.yscale'] = ''
        plt.rcParams['keymap.xscale'] = ''
        plt.rcParams['keymap.grid'] = ''
        plt.rcParams['keymap.all_axes'] = ''

        # the figure:
        self.fig = plt.figure(figsize=(15, 9))
        self.fig.canvas.set_window_title(self.filename + ' channel {0:d}'.format(self.channel))
        self.fig.canvas.mpl_connect('key_press_event', self.keypress)
        self.fig.canvas.mpl_connect('button_press_event', self.buttonpress)
        self.fig.canvas.mpl_connect('pick_event', self.onpick)
        self.fig.canvas.mpl_connect('resize_event', self.resize)
        # trace plot:
        self.axt = self.fig.add_axes([0.1, 0.7, 0.87, 0.25])
        self.axt.set_ylabel('Amplitude [{:s}]'.format(self.unit))
        ht = self.axt.text(0.98, 0.05, '(ctrl+) page and arrow up, down, home, end: scroll', ha='right',
                           transform=self.axt.transAxes)
        self.helptext.append(ht)
        ht = self.axt.text(0.98, 0.15, '+, -, X, x: zoom in/out', ha='right', transform=self.axt.transAxes)
        self.helptext.append(ht)
        ht = self.axt.text(0.98, 0.25, 'y,Y,v,V: zoom amplitudes', ha='right', transform=self.axt.transAxes)
        self.helptext.append(ht)
        ht = self.axt.text(0.98, 0.35, 'p,P: play audio (display,all)', ha='right', transform=self.axt.transAxes)
        self.helptext.append(ht)
        ht = self.axt.text(0.98, 0.45, 'ctrl-f: full screen', ha='right', transform=self.axt.transAxes)
        self.helptext.append(ht)
        ht = self.axt.text(0.98, 0.55, 'w: plot waveform into png file', ha='right', transform=self.axt.transAxes)
        self.helptext.append(ht)
        ht = self.axt.text(0.98, 0.65, 's: save figure', ha='right', transform=self.axt.transAxes)
        self.helptext.append(ht)
        ht = self.axt.text(0.98, 0.75, 'q: quit', ha='right', transform=self.axt.transAxes)
        self.helptext.append(ht)
        ht = self.axt.text(0.98, 0.85, 'h: toggle this help', ha='right', transform=self.axt.transAxes)
        self.helptext.append(ht)
        self.axt.set_xticklabels([])
        # spectrogram:
        self.axs = self.fig.add_axes([0.1, 0.45, 0.87, 0.25])
        self.axs.set_xlabel('Time [seconds]')
        self.axs.set_ylabel('Frequency [Hz]')
        # power spectrum:
        self.axp = self.fig.add_axes([0.1, 0.1, 0.87, 0.25])
        ht = self.axp.text(0.98, 0.9, 'r, R: frequency resolution', ha='right', transform=self.axp.transAxes)
        self.helptext.append(ht)
        ht = self.axp.text(0.98, 0.8, 'f, F: zoom', ha='right', transform=self.axp.transAxes)
        self.helptext.append(ht)
        ht = self.axp.text(0.98, 0.7, '(ctrl+) left, right: move', ha='right', transform=self.axp.transAxes)
        self.helptext.append(ht)
        ht = self.axp.text(0.98, 0.6, 'l: toggle legend', ha='right', transform=self.axp.transAxes)
        self.helptext.append(ht)
        ht = self.axp.text(0.98, 0.5, 'd: toggle decibel', ha='right', transform=self.axp.transAxes)
        self.helptext.append(ht)
        ht = self.axp.text(0.98, 0.4, 'm: toggle mains filter', ha='right', transform=self.axp.transAxes)
        self.helptext.append(ht)
        ht = self.axp.text(0.98, 0.3, 'left mouse: show peak properties', ha='right', transform=self.axp.transAxes)
        self.helptext.append(ht)
        ht = self.axp.text(0.98, 0.2, 'shift/ctrl + left/right mouse: goto previous/next harmonic', ha='right',
                           transform=self.axp.transAxes)
        self.helptext.append(ht)
        # plot:
        for ht in self.helptext:
            ht.set_visible(self.help)
        self.update_plots(False)
        plt.show()

    def __del(self):
        self.audio.close()

    def generate_color_range(self):
        # color and marker range:
        self.colorrange = []
        self.markerrange = []
        mr2 = []
        # first color range:
        cc0 = plt.cm.gist_rainbow(np.linspace(0.0, 1.0, 8.0))
        # shuffle it:
        for k in xrange((len(cc0) + 1) / 2):
            self.colorrange.extend(cc0[k::(len(cc0) + 1) / 2])
        self.markerrange.extend(len(cc0) * 'o')
        mr2.extend(len(cc0) * 'v')
        # second darker color range:
        cc1 = plt.cm.gist_rainbow(np.linspace(0.33 / 7.0, 1.0, 7.0))
        cc1 = mc.hsv_to_rgb(mc.rgb_to_hsv(np.array([cc1])) * np.array([1.0, 0.9, 0.7, 0.0]))[0]
        cc1[:, 3] = 1.0
        # shuffle it:
        for k in xrange((len(cc1) + 1) / 2):
            self.colorrange.extend(cc1[k::(len(cc1) + 1) / 2])
        self.markerrange.extend(len(cc1) * '^')
        mr2.extend(len(cc1) * '*')
        # third lighter color range:
        cc2 = plt.cm.gist_rainbow(np.linspace(0.67 / 6.0, 1.0, 6.0))
        cc2 = mc.hsv_to_rgb(mc.rgb_to_hsv(np.array([cc2])) * np.array([1.0, 0.5, 1.0, 0.0]))[0]
        cc2[:, 3] = 1.0
        # shuffle it:
        for k in xrange((len(cc2) + 1) / 2):
            self.colorrange.extend(cc2[k::(len(cc2) + 1) / 2])
        self.markerrange.extend(len(cc2) * 'D')
        mr2.extend(len(cc2) * 'x')
        self.markerrange.extend(mr2)

    def remove_peak_annotation(self):
        for fm in self.peak_specmarker:
            fm.remove()
        self.peak_specmarker = []
        for fa in self.peak_annotation:
            fa.remove()
        self.peak_annotation = []

    def annotate_peak(self, peak, harmonics=-1, inx=-1):
        # marker:
        if inx >= 0:
            m, = self.axs.plot([self.toffset + 0.01 * self.twindow], [peak[0]], linestyle='None',
                               color=self.colorrange[inx % len(self.colorrange)],
                               marker=self.markerrange[inx], ms=10.0, mec=None, mew=0.0, zorder=2)
        else:
            m, = self.axs.plot([self.toffset + 0.01 * self.twindow], [peak[0]], linestyle='None',
                               color='k', marker='o', ms=10.0, mec=None, mew=0.0, zorder=2)
        self.peak_specmarker.append(m)
        # annotation:
        fwidth = self.fmax - self.fmin
        pl = []
        if cfg['labelFrequency'][0]:
            pl.append(r'$f=${:.1f} Hz'.format(peak[0]))
        if cfg['labelHarmonic'][0] and harmonics >= 0:
            pl.append(r'$h=${:d}'.format(harmonics))
        if cfg['labelPower'][0]:
            pl.append(r'$p=${:g}'.format(peak[1]))
        if cfg['labelWidth'][0]:
            pl.append(r'$\Delta f=${:.2f} Hz'.format(peak[3]))
        if cfg['labelDoubleUse'][0]:
            pl.append(r'dc={:.0f}'.format(peak[4]))
        self.peak_annotation.append(self.axp.annotate('\n'.join(pl), xy=(peak[0], peak[1]),
                                                      xytext=(peak[0] + 0.03 * fwidth, peak[1]),
                                                      bbox=dict(boxstyle='round', facecolor='white'),
                                                      arrowprops=dict(arrowstyle='-')))

    def annotate_fish(self, fish, inx=-1):
        self.remove_peak_annotation()
        for harmonic, freq in enumerate(fish[:, 0]):
            peak = self.allpeaks[np.abs(self.allpeaks[:, 0] - freq) < 0.8 * self.deltaf, :]
            if len(peak) > 0:
                self.annotate_peak(peak[0, :], harmonic, inx)
        self.fig.canvas.draw()

    def update_plots(self, draw=True):
        self.remove_peak_annotation()
        # trace:
        self.axt.set_xlim(self.toffset, self.toffset + self.twindow)
        t0 = int(np.round(self.toffset * self.rate))
        t1 = int(np.round((self.toffset + self.twindow) * self.rate))
        if self.trace_artist == None:
            self.trace_artist, = self.axt.plot(self.time[t0:t1], self.data[t0:t1])
        else:
            self.trace_artist.set_data(self.time[t0:t1], self.data[t0:t1])
        self.axt.set_ylim(self.ymin, self.ymax)

        # compute power spectrum:
        nfft = int(np.round(2 ** (np.floor(np.log(self.rate / self.fresolution) / np.log(2.0)) + 1.0)))
        if nfft < 16:
            nfft = 16
        t00 = t0
        t11 = t1
        w = t11 - t00
        minw = nfft * (cfg['minPSDAverages'][0] + 1) / 2
        if t11 - t00 < minw:
            w = minw
            t11 = t00 + w
        if t11 >= len(self.data):
            t11 = len(self.data)
            t00 = t11 - w
        if t00 < 0:
            t00 = 0
            t11 = w
        power, freqs = ml.psd(self.data[t00:t11], NFFT=nfft, noverlap=nfft / 2, Fs=self.rate, detrend=ml.detrend_mean)
        self.deltaf = freqs[1] - freqs[0]
        # detect fish:
        self.fishlist, fzero_harmonics, self.mains, self.allpeaks, peaks, lowth, highth, center = hg.harmonic_groups(
            freqs, power, cfg)
        highth = center + highth - 0.5 * lowth
        lowth = center + 0.5 * lowth

        # spectrogram:
        t2 = t1 + nfft
        specpower, freqs, bins = ml.specgram(self.data[t0:t2], NFFT=nfft, Fs=self.rate, noverlap=nfft / 2,
                                             detrend=ml.detrend_mean)
        z = 10. * np.log10(specpower)
        z = np.flipud(z)
        extent = self.toffset, self.toffset + np.amax(bins), freqs[0], freqs[-1]
        self.axs.set_xlim(self.toffset, self.toffset + self.twindow)
        if self.spectrogram_artist == None:
            self.fmax = np.round((freqs[-1] / 4.0) / 100.0) * 100.0
            min = highth
            min = np.percentile(z, 70.0)
            max = np.percentile(z, 99.9) + 30.0
            # cm = plt.get_cmap( 'hot_r' )
            cm = plt.get_cmap('jet')
            self.spectrogram_artist = self.axs.imshow(z, aspect='auto',
                                                      extent=extent, vmin=min, vmax=max,
                                                      cmap=cm, zorder=1)
        else:
            self.spectrogram_artist.set_data(z)
            self.spectrogram_artist.set_extent(extent)
        self.axs.set_ylim(self.fmin, self.fmax)

        # power spectrum:
        self.axp.set_xlim(self.fmin, self.fmax)
        if self.deltaf >= 1000.0:
            dfs = '%.3gkHz' % 0.001 * self.deltaf
        else:
            dfs = '%.3gHz' % self.deltaf
        tw = float(w) / self.rate
        if tw < 1.0:
            tws = '%.3gms' % (1000.0 * tw)
        else:
            tws = '%.3gs' % (tw)
        a = 2 * w / nfft - 1  # number of ffts
        m = ''
        if cfg['mainsFreq'][0] > 0.0:
            m = ', mains=%.0fHz' % cfg['mainsFreq'][0]
        if self.power_frequency_label == None:
            self.power_frequency_label = self.axp.set_xlabel(
                r'Frequency [Hz] (nfft={:d}, $\Delta f$={:s}: T={:s}/{:d}{:s})'.format(nfft, dfs, tws, a, m))
        else:
            self.power_frequency_label.set_text(
                r'Frequency [Hz] (nfft={:d}, $\Delta f$={:s}: T={:s}/{:d}{:s})'.format(nfft, dfs, tws, a, m))
        self.axp.set_xlim(self.fmin, self.fmax)
        if self.power_label == None:
            self.power_label = self.axp.set_ylabel('Power')
        if self.decibel:
            if len(self.allpeaks) > 0:
                self.allpeaks[:, 1] = 10.0 * np.log10(self.allpeaks[:, 1])
            power = 10.0 * np.log10(power)
            pmin = np.min(power[freqs < self.fmax])
            pmin = np.floor(pmin / 10.0) * 10.0
            pmax = np.max(power[freqs < self.fmax])
            pmax = np.ceil(pmax / 10.0) * 10.0
            doty = pmax - 5.0
            self.power_label.set_text('Power [dB]')
            self.axp.set_ylim(pmin, pmax)
        else:
            pmax = np.max(power[freqs < self.fmax])
            doty = pmax
            pmax *= 1.1
            self.power_label.set_text('Power')
            self.axp.set_ylim(0.0, pmax)
        if self.all_peaks_artis == None:
            self.all_peaks_artis, = self.axp.plot(self.allpeaks[:, 0],
                                                  np.zeros(len(self.allpeaks[:, 0])) + doty,
                                                  'o', color='#ffffff')
            self.good_peaks_artist, = self.axp.plot(peaks, np.zeros(len(peaks)) + doty,
                                                    'o', color='#888888')
        else:
            self.all_peaks_artis.set_data(self.allpeaks[:, 0],
                                          np.zeros(len(self.allpeaks[:, 0])) + doty)
            self.good_peaks_artist.set_data(peaks, np.zeros(len(peaks)) + doty)
        labels = []
        fsizes = [np.sqrt(np.sum(self.fishlist[k][:, 1])) for k in xrange(len(self.fishlist))]
        fmaxsize = np.max(fsizes) if len(fsizes) > 0 else 1.0
        self.axp.set_color_cycle(self.colorrange)
        for k in xrange(len(self.peak_artists)):
            self.peak_artists[k].remove()
        self.peak_artists = []
        for k in xrange(len(self.fishlist)):
            if k >= len(self.markerrange):
                break
            fpeaks = self.fishlist[k][:, 0]
            fpeakinx = [int(np.round(fp / self.deltaf)) for fp in fpeaks if fp < freqs[-1]]
            fsize = 7.0 + 10.0 * (fsizes[k] / fmaxsize) ** 0.5
            fishpoints, = self.axp.plot(fpeaks[:len(fpeakinx)], power[fpeakinx], linestyle='None',
                                        marker=self.markerrange[k], ms=fsize, mec=None, mew=0.0, zorder=1)
            self.peak_artists.append(fishpoints)
            if self.deltaf < 0.1:
                labels.append('%4.2f Hz' % fpeaks[0])
            elif self.deltaf < 1.0:
                labels.append('%4.1f Hz' % fpeaks[0])
            else:
                labels.append('%4.0f Hz' % fpeaks[0])
        if len(self.mains) > 0:
            fpeaks = self.mains[:, 0]
            fpeakinx = [np.round(fp / self.deltaf) for fp in fpeaks if fp < freqs[-1]]
            fishpoints, = self.axp.plot(fpeaks[:len(fpeakinx)], power[fpeakinx], linestyle='None',
                                        marker='.', color='k', ms=10, mec=None, mew=0.0, zorder=2)
            self.peak_artists.append(fishpoints)
            labels.append('%3.0f Hz mains' % cfg['mainsFreq'][0])
        ncol = len(labels) / 8 + 1
        self.legendhandle = self.axs.legend(self.peak_artists[:len(labels)], labels, loc='upper right', ncol=ncol)
        self.legenddict = dict()
        for legpoints, (finx, fish) in zip(self.legendhandle.get_lines(), enumerate(self.fishlist)):
            legpoints.set_picker(8)
            self.legenddict[legpoints] = [finx, fish]
        self.legendhandle.set_visible(self.legend)
        if self.power_artist == None:
            self.power_artist, = self.axp.plot(freqs, power, 'b', zorder=3)
        else:
            self.power_artist.set_data(freqs, power)
        if draw:
            self.fig.canvas.draw()

    def keypress(self, event):
        # print 'pressed', event.key
        if event.key in '+=X':
            if self.twindow * self.rate > 20:
                self.twindow *= 0.5
                self.update_plots()
        elif event.key in '-x':
            if self.twindow < len(self.data) / self.rate:
                self.twindow *= 2.0
                self.update_plots()
        elif event.key == 'pagedown':
            if self.toffset + 0.5 * self.twindow < len(self.data) / self.rate:
                self.toffset += 0.5 * self.twindow
                self.update_plots()
        elif event.key == 'pageup':
            if self.toffset > 0:
                self.toffset -= 0.5 * self.twindow
                if self.toffset < 0.0:
                    self.toffset = 0.0
                self.update_plots()
        elif event.key == 'a':
            if self.min_clip == 0.0 or self.max_clip == 0.0:
                self.min_clip, self.max_clip = bw.clip_amplitudes(
                    self.data, **bw.clip_args(cfg, self.rate))
            idx0, idx1, clipped = bw.best_window_indices(
                self.data, self.rate, min_clip=self.min_clip,
                max_clip=self.max_clip, **bw.best_window_args(cfg))
            if idx1 > 0:
                self.toffset = idx0 / self.rate
                self.twindow = (idx1 - idx0) / self.rate
                self.update_plots()
        elif event.key == 'ctrl+pagedown':
            if self.toffset + 5.0 * self.twindow < len(self.data) / self.rate:
                self.toffset += 5.0 * self.twindow
                self.update_plots()
        elif event.key == 'ctrl+pageup':
            if self.toffset > 0:
                self.toffset -= 5.0 * self.twindow
                if self.toffset < 0.0:
                    self.toffset = 0.0
                self.update_plots()
        elif event.key == 'down':
            if self.toffset + self.twindow < len(self.data) / self.rate:
                self.toffset += 0.05 * self.twindow
                self.update_plots()
        elif event.key == 'up':
            if self.toffset > 0.0:
                self.toffset -= 0.05 * self.twindow
                if self.toffset < 0.0:
                    self.toffset = 0.0
                self.update_plots()
        elif event.key == 'home':
            if self.toffset > 0.0:
                self.toffset = 0.0
                self.update_plots()
        elif event.key == 'end':
            toffs = np.floor(len(self.data) / self.rate / self.twindow) * self.twindow
            if self.toffset < toffs:
                self.toffset = toffs
                self.update_plots()
        elif event.key == 'y':
            h = self.ymax - self.ymin
            c = 0.5 * (self.ymax + self.ymin)
            self.ymin = c - h
            self.ymax = c + h
            self.axt.set_ylim(self.ymin, self.ymax)
            self.fig.canvas.draw()
        elif event.key == 'Y':
            h = 0.25 * (self.ymax - self.ymin)
            c = 0.5 * (self.ymax + self.ymin)
            self.ymin = c - h
            self.ymax = c + h
            self.axt.set_ylim(self.ymin, self.ymax)
            self.fig.canvas.draw()
        elif event.key == 'v':
            t0 = int(np.round(self.toffset * self.rate))
            t1 = int(np.round((self.toffset + self.twindow) * self.rate))
            min = np.min(self.data[t0:t1])
            max = np.max(self.data[t0:t1])
            h = 0.5 * (max - min)
            c = 0.5 * (max + min)
            self.ymin = c - h
            self.ymax = c + h
            self.axt.set_ylim(self.ymin, self.ymax)
            self.fig.canvas.draw()
        elif event.key == 'V':
            self.ymin = -1.0
            self.ymax = +1.0
            self.axt.set_ylim(self.ymin, self.ymax)
            self.fig.canvas.draw()
        elif event.key == 'left':
            if self.fmin > 0.0:
                fwidth = self.fmax - self.fmin
                self.fmin -= 0.5 * fwidth
                self.fmax -= 0.5 * fwidth
                if self.fmin < 0.0:
                    self.fmin = 0.0
                    self.fmax = fwidth
                self.axs.set_ylim(self.fmin, self.fmax)
                self.axp.set_xlim(self.fmin, self.fmax)
                self.fig.canvas.draw()
        elif event.key == 'right':
            if self.fmax < 0.5 * self.rate:
                fwidth = self.fmax - self.fmin
                self.fmin += 0.5 * fwidth
                self.fmax += 0.5 * fwidth
                self.axs.set_ylim(self.fmin, self.fmax)
                self.axp.set_xlim(self.fmin, self.fmax)
                self.fig.canvas.draw()
        elif event.key == 'ctrl+left':
            if self.fmin > 0.0:
                fwidth = self.fmax - self.fmin
                self.fmin = 0.0
                self.fmax = fwidth
                self.axs.set_ylim(self.fmin, self.fmax)
                self.axp.set_xlim(self.fmin, self.fmax)
                self.fig.canvas.draw()
        elif event.key == 'ctrl+right':
            if self.fmax < 0.5 * self.rate:
                fwidth = self.fmax - self.fmin
                fm = 0.5 * self.rate
                self.fmax = np.ceil(fm / fwidth) * fwidth
                self.fmin = self.fmax - fwidth
                if self.fmin < 0.0:
                    self.fmin = 0.0
                    self.fmax = fwidth
                self.axs.set_ylim(self.fmin, self.fmax)
                self.axp.set_xlim(self.fmin, self.fmax)
                self.fig.canvas.draw()
        elif event.key in 'f':
            if self.fmax < 0.5 * self.rate or self.fmin > 0.0:
                fwidth = self.fmax - self.fmin
                if self.fmax < 0.5 * self.rate:
                    self.fmax = self.fmin + 2.0 * fwidth
                elif self.fmin > 0.0:
                    self.fmin = self.fmax - 2.0 * fwidth
                    if self.fmin < 0.0:
                        self.fmin = 0.0
                        self.fmax = 2.0 * fwidth
                self.axs.set_ylim(self.fmin, self.fmax)
                self.axp.set_xlim(self.fmin, self.fmax)
                self.fig.canvas.draw()
        elif event.key in 'F':
            if self.fmax - self.fmin > 1.0:
                fwidth = self.fmax - self.fmin
                self.fmax = self.fmin + 0.5 * fwidth
                self.axs.set_ylim(self.fmin, self.fmax)
                self.axp.set_xlim(self.fmin, self.fmax)
                self.fig.canvas.draw()
        elif event.key in 'r':
            if self.fresolution < 1000.0:
                self.fresolution *= 2.0
                self.update_plots()
        elif event.key in 'R':
            if 1.0 / self.fresolution < self.time[-1]:
                self.fresolution *= 0.5
                self.update_plots()
        elif event.key in 'd':
            self.decibel = not self.decibel
            self.update_plots()
        elif event.key in 'm':
            if cfg['mainsFreq'][0] == 0.0:
                cfg['mainsFreq'][0] = self.mains_freq
            else:
                cfg['mainsFreq'][0] = 0.0
            self.update_plots()
        elif event.key in 't':
            cfg['peakFactor'][0] -= 0.1
            if cfg['peakFactor'][0] < -5.0:
                cfg['peakFactor'][0] = -5.0
            print 'peakFactor =', cfg['peakFactor'][0]
            self.update_plots()
        elif event.key in 'T':
            cfg['peakFactor'][0] += 0.1
            if cfg['peakFactor'][0] > 5.0:
                cfg['peakFactor'][0] = 5.0
            print 'peakFactor =', cfg['peakFactor'][0]
            self.update_plots()
        elif event.key == 'escape':
            self.remove_peak_annotation()
            self.fig.canvas.draw()
        elif event.key in 'h':
            self.help = not self.help
            for ht in self.helptext:
                ht.set_visible(self.help)
            self.fig.canvas.draw()
        elif event.key in 'l':
            self.legend = not self.legend
            self.legendhandle.set_visible(self.legend)
            self.fig.canvas.draw()
        elif event.key in 'w':
            self.plot_waveform()
        elif event.key in 'p':
            self.play_segment()
        elif event.key in 'P':
            self.play_all()
<<<<<<< HEAD
        elif event.key in '1' :
            self.play_tone('c3')
        elif event.key in '2' :
            self.play_tone('a3')
        elif event.key in '3' :
            self.play_tone('e4')
        elif event.key in '4' :
            self.play_tone('a4')
        elif event.key in '5' :
            self.play_tone('c5')
        elif event.key in '6' :
            self.play_tone('e5')
        elif event.key in '7' :
            self.play_tone('g5')
        elif event.key in '8' :
            self.play_tone('a5')
        elif event.key in '9' :
            self.play_tone('c6')

    def buttonpress( self, event ) :
=======
        elif event.key in '1':
            self.play_tone(132.0)  # C
        elif event.key in '2':
            self.play_tone(220.0)  # A
        elif event.key in '3':
            self.play_tone(330.0)  # E
        elif event.key in '4':
            self.play_tone(440.0)  # A
        elif event.key in '5':
            self.play_tone(528.0)  # C
        elif event.key in '6':
            self.play_tone(660.0)  # E
        elif event.key in '7':
            self.play_tone(792.0)  # G
        elif event.key in '8':
            self.play_tone(880.0)  # A
        elif event.key in '9':
            self.play_tone(1056.0)  # C

    def buttonpress(self, event):
>>>>>>> a97365af
        # print 'mouse pressed', event.button, event.key, event.step
        if event.inaxes == self.axp:
            if event.key == 'shift' or event.key == 'control':
                # show next or previous harmonic:
                if event.key == 'shift':
                    if event.button == 1:
                        ftarget = event.xdata / 2.0
                    elif event.button == 3:
                        ftarget = event.xdata * 2.0
                else:
                    if event.button == 1:
                        ftarget = event.xdata / 1.5
                    elif event.button == 3:
                        ftarget = event.xdata * 1.5
                foffs = event.xdata - self.fmin
                fwidth = self.fmax - self.fmin
                self.fmin = ftarget - foffs
                self.fmax = self.fmin + fwidth
                self.axs.set_ylim(self.fmin, self.fmax)
                self.axp.set_xlim(self.fmin, self.fmax)
                self.fig.canvas.draw()
            else:
                # put label on peak
                self.remove_peak_annotation()
                # find closest peak:
                fwidth = self.fmax - self.fmin
                peakdist = np.abs(self.allpeaks[:, 0] - event.xdata)
                inx = np.argmin(peakdist)
                if peakdist[inx] < 0.005 * fwidth:
                    peak = self.allpeaks[inx, :]
                    # find fish:
                    foundfish = False
                    for finx, fish in enumerate(self.fishlist):
                        if np.min(np.abs(fish[:, 0] - peak[0])) < 0.8 * self.deltaf:
                            self.annotate_fish(fish, finx)
                            foundfish = True
                            break
                    if not foundfish:
                        self.annotate_peak(peak)
                        self.fig.canvas.draw()
                else:
                    self.fig.canvas.draw()

    def onpick(self, event):
        # print 'pick'
        legendpoint = event.artist
        finx, fish = self.legenddict[legendpoint]
        self.annotate_fish(fish, finx)

    def resize(self, event):
        # print 'resized', event.width, event.height
        leftpixel = 80.0
        rightpixel = 20.0
        xaxispixel = 50.0
        toppixel = 20.0
        timeaxis = 0.42
        left = leftpixel / event.width
        width = 1.0 - left - rightpixel / event.width
        xaxis = xaxispixel / event.height
        top = toppixel / event.height
        height = (1.0 - timeaxis - top) / 2.0
        if left < 0.5 and width < 1.0 and xaxis < 0.3 and top < 0.2:
            self.axt.set_position([left, timeaxis + height, width, height])
            self.axs.set_position([left, timeaxis, width, height])
            self.axp.set_position([left, xaxis, width, timeaxis - 2.0 * xaxis])

    def plot_waveform(self):
        fig = plt.figure()
        ax = fig.add_subplot(1, 1, 1)
        name = self.filename.split('.')[0]
        if self.channel > 0:
            ax.set_title('{filename} channel={channel:d}'.format(
                filename=self.filename, channel=self.channel))
            figfile = '{name}-{channel:d}-{time:.4g}s-waveform.png'.format(
                name=name, channel=self.channel, time=self.toffset)
        else:
            ax.set_title(self.filename)
            figfile = '{name}-{time:.4g}s-waveform.png'.format(
                name=name, time=self.toffset)
        t0 = int(np.round(self.toffset * self.rate))
        t1 = int(np.round((self.toffset + self.twindow) * self.rate))
        if self.twindow < 1.0:
            ax.set_xlabel('Time [ms]')
            ax.set_xlim(1000.0 * self.toffset,
                        1000.0 * (self.toffset + self.twindow))
            ax.plot(1000.0 * self.time[t0:t1], self.data[t0:t1])
        else:
            ax.set_xlabel('Time [s]')
            ax.set_xlim(self.toffset, self.toffset + self.twindow)
            ax.plot(self.time[t0:t1], self.data[t0:t1])
        ax.set_ylabel('Amplitude [{:s}]'.format(self.unit))
        fig.tight_layout()
        fig.savefig(figfile)
        fig.clear()
        plt.close(fig)
        print 'saved waveform figure to', figfile

    def play_segment(self):
        t0 = int(np.round(self.toffset * self.rate))
        t1 = int(np.round((self.toffset + self.twindow) * self.rate))
        playdata = 1.0 * self.data[t0:t1]
        fade(playdata, self.rate, 0.1)
        self.audio.play(playdata, self.rate, blocking=False)

    def play_all(self):
        self.audio.play(self.data[:], self.rate, blocking=False)
<<<<<<< HEAD
        
    def play_tone( self, frequency ) :
        self.audio.beep(1.0, frequency)
=======

    def play_tone(self, frequency):
        self.audio.beep(1.0, frequency, self.rate)
>>>>>>> a97365af


def short_user_warning(message, category, filename, lineno, file=sys.stderr, line=''):
    if category == UserWarning:
        file.write('%s line %d: %s\n' % ('/'.join(filename.split('/')[-2:]), lineno, message))
    else:
        s = warnings.formatwarning(message, category, filename, lineno, line)
        file.write(s)


if __name__ == '__main__':
    warnings.showwarning = short_user_warning

    bw.add_clip_config(cfg)
    bw.add_best_window_config(cfg, win_size=4.0, w_cv_ampl=10.0)

    # config file name:
    progs = sys.argv[0].split('/')
    cfgfile = progs[-1].split('.')[0] + '.cfg'

    # command line arguments:
    parser = argparse.ArgumentParser(
        description='Display waveform, spectrogram, and power spectrum of time series data.',
        epilog='by Jan Benda (2015)')
    parser.add_argument('--version', action='version', version='1.0')
    parser.add_argument('-v', action='count', dest='verbose')
    parser.add_argument('-c', '--save-config', nargs='?', default='', const=cfgfile, type=str, metavar='cfgfile',
                        help='save configuration to file cfgfile (defaults to {0})'.format(cfgfile))
    parser.add_argument('file', nargs='?', default='', type=str, help='name of the file wih the time series data')
    parser.add_argument('channel', nargs='?', default=0, type=int, help='channel to be displayed')
    args = parser.parse_args()

    # set verbosity level from command line:
    if args.verbose != None:
        cfg['verboseLevel'][0] = args.verbose

    # load configuration from working directory and data directories:
    filepath = args.file
    cfg.load_files(cfgfile, filepath, 3, cfg['verboseLevel'][0])

    # set verbosity level from command line (it migh have been overwritten):
    if args.verbose != None:
        cfg['verboseLevel'][0] = args.verbose
    if cfg['verboseLevel'][0] == 0:
        warnings.filterwarnings("ignore")

    # save configuration:
    if len(args.save_config) > 0:
        ext = args.save_config.split('.')[-1]
        if ext != 'cfg':
            print('configuration file name must have .cfg as extension!')
        else:
            print('write configuration to %s ...' % args.save_config)
            cfg.dump(args.save_config)
        quit()

    # load data:
    channel = args.channel
    filename = os.path.basename(filepath)
    # TODO: add blocksize and backsize as configuration parameter!
    with dl.open_data(filepath, channel, 60.0, 10.0, verbose=cfg['verboseLevel'][0]) as data:
        freq = data.samplerate
        unit = data.unit

        # plot:
        sp = SignalPlot(freq, data, unit, filename, channel)


## data = data/2.0**15
## time = np.arange( 0.0, len( data ) )/freq
## # t=69-69.25: EODf=324 and 344Hz
## #data = data[(time>=69.0) & (time<=69.25)]
## #time = 1000.0*(time[(time>=69.0) & (time<=69.25)]-69.0)
## # 103.23 + 60ms: EODf=324Hz
## data = data[(time>=103.24) & (time<103.28)]
## time = 1000.0*(time[(time>=103.24) & (time<103.28)]-103.24)

# 50301L02.WAV t=9 bis 9.15 sec


## 1 fish:
# simple aptero (clipped):
# python fishfinder.py ~/data/fishgrid/Panama2014/MP3_1/20140517_RioCanita/40517L14.WAV
# nice sterno:
# python fishfinder.py ~/data/fishgrid/Panama2014/MP3_1/20140517_RioCanita/40517L31.WAV
# sterno (clipped) with a little bit of background:
# python fishfinder.py ~/data/fishgrid/Panama2014/MP3_1/20140517_RioCanita/40517L26.WAV
# simple brachy (clipped, with a very small one in the background): still difficult, but great with T=4s
# python fishfinder.py ~/data/fishgrid/Panama2014/MP3_1/20140517_RioCanita/40517L30.WAV
# eigenmannia (very nice): EN086.MP3
# single, very nice brachy, with difficult psd:
# python fishfinder.py ~/data/fishgrid/Panama2014/MP3_1/20140517_RioCanita/40517L19.WAV
# python fishfinder.py ~/data/fishgrid/Panama2014/MP3_1/20140517_RioCanita/40517L2[789].WAV

## 2 fish:
# 2 aptero:
# python fishfinder.py ~/data/fishgrid/Panama2014/MP3_1/20140517_RioCanita/40517L10.WAV
# EN098.MP3 and in particular EN099.MP3 nice 2Hz beat!
# 2 brachy beat:
# python fishfinder.py ~/data/fishgrid/Panama2014/MP3_1/20140517_RioCanita/40517L08.WAV
# >= 2 brachys:
# python fishfinder.py ~/data/fishgrid/Panama2014/MP3_1/20140517_RioCanita/40517L2[12789].WAV

## one sterno with weak aptero:
# python fishfinder.py ~/data/fishgrid/Panama2014/MP3_1/20140517_RioCanita/40517L11.WAV
# EN144.MP3

## 2 and 2 fish:
# python fishfinder.py ~/data/fishgrid/Panama2014/MP3_1/20140517_RioCanita/40517L12.WAV

## one aptero with brachy:
# EN148

## lots of fish:
# python fishfinder.py ~/data/fishgrid/Panama2014/MP3_1/20140517_RioCanita/40517L07.WAV
# EN065.MP3 EN066.MP3 EN067.MP3 EN103.MP3 EN104.MP3
# EN109: 1Hz beat!!!!
# EN013: doppel detection of 585 Hz
# EN015,30,31: noise estimate problem

# EN083.MP3 aptero glitch
# EN146 sek 4 sterno frequency glitch

# EN056.MP3 EN080.MP3 difficult low frequencies
# EN072.MP3 unstable low and high freq
# EN122.MP3 background fish detection difficulties at low res

# problems: EN088, EN089, 20140524_RioCanita/EN055 sterno not catched, EN056, EN059
<|MERGE_RESOLUTION|>--- conflicted
+++ resolved
@@ -619,7 +619,6 @@
             self.play_segment()
         elif event.key in 'P':
             self.play_all()
-<<<<<<< HEAD
         elif event.key in '1' :
             self.play_tone('c3')
         elif event.key in '2' :
@@ -640,28 +639,6 @@
             self.play_tone('c6')
 
     def buttonpress( self, event ) :
-=======
-        elif event.key in '1':
-            self.play_tone(132.0)  # C
-        elif event.key in '2':
-            self.play_tone(220.0)  # A
-        elif event.key in '3':
-            self.play_tone(330.0)  # E
-        elif event.key in '4':
-            self.play_tone(440.0)  # A
-        elif event.key in '5':
-            self.play_tone(528.0)  # C
-        elif event.key in '6':
-            self.play_tone(660.0)  # E
-        elif event.key in '7':
-            self.play_tone(792.0)  # G
-        elif event.key in '8':
-            self.play_tone(880.0)  # A
-        elif event.key in '9':
-            self.play_tone(1056.0)  # C
-
-    def buttonpress(self, event):
->>>>>>> a97365af
         # print 'mouse pressed', event.button, event.key, event.step
         if event.inaxes == self.axp:
             if event.key == 'shift' or event.key == 'control':
@@ -768,15 +745,9 @@
 
     def play_all(self):
         self.audio.play(self.data[:], self.rate, blocking=False)
-<<<<<<< HEAD
         
     def play_tone( self, frequency ) :
         self.audio.beep(1.0, frequency)
-=======
-
-    def play_tone(self, frequency):
-        self.audio.beep(1.0, frequency, self.rate)
->>>>>>> a97365af
 
 
 def short_user_warning(message, category, filename, lineno, file=sys.stderr, line=''):
@@ -904,4 +875,4 @@
 # EN072.MP3 unstable low and high freq
 # EN122.MP3 background fish detection difficulties at low res
 
-# problems: EN088, EN089, 20140524_RioCanita/EN055 sterno not catched, EN056, EN059
+# problems: EN088, EN089, 20140524_RioCanita/EN055 sterno not catched, EN056, EN059