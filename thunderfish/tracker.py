--- conflicted
+++ resolved
@@ -811,11 +811,7 @@
     max_time_tolerance: float
         Maximum time difference in minutes between two fishes to combine these.
     f_th: float
-<<<<<<< HEAD
-        maximum frequency difference between two fishes to combine these in last combining step.
-=======
         Maximum frequency difference between two fishes to combine these.
->>>>>>> c183b551
     """
     cfg.add_section('Fish tracking:')
     cfg.add('DataSnippedSize', data_snipped_secs, 's', 'Duration of data snipped processed at once in seconds.')
