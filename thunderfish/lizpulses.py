--- conflicted
+++ resolved
@@ -1,803 +1,796 @@
-"""
-# Extract pulse-type weakly electric fish
-Extract all timepoints where pulsefish EODs are present for each separate pulsefish in a recording.
-
-## Main function
-- `extract_pulsefish()`: checks for pulse-type fish based on the EOD amplitude and shape.
-
-Author: Liz Weerdmeester
-Email: weerdmeester.liz@gmail.com
-
-"""
-import numpy as np
-import matplotlib.pyplot as plt
-from scipy import stats
-
-from sklearn.preprocessing import StandardScaler
-from sklearn.decomposition import PCA
-from sklearn.cluster import DBSCAN
-from sklearn.mixture import BayesianGaussianMixture
-from sklearn.metrics import pairwise_distances
-
-from scipy.spatial import distance_matrix
-
-from scipy.interpolate import interp1d
-
-from .eventdetection import detect_peaks
-from .pulse_tracker_helper import makeeventlist, discardnearbyevents, discard_connecting_eods
-
-import warnings
-
-def warn(*args,**kwargs):
-    pass
-warnings.warn=warn
-
-# upgrade numpy functions for backwards compatibility:
-if not hasattr(np, 'isin'):
-    np.isin = np.in1d
-
-
-def extract_pulsefish(data, samplerate, peakwidth=0.002, cutwidth=0.001, threshold_factor=2, verbose=0, **cluster_kwargs):
-    """ Extract and cluster pulse fish EODs from recording.
-    
-    Takes recording data containing an unknown number of pulsefish and extracts the mean 
-    EOD and EOD timepoints for each fish present in the recording.
-    
-    Parameters
-    ----------
-    data: 1-D array of float
-        The data to be analysed.
-    samplerate: float
-        Sampling rate of the data in Hertz.
-    peakwidth: float (optional)
-        Peakwidth for peak detection in seconds.
-    cutwidth: float (optional)
-        Width for extracting snippets for clustering based on EOD shape.
-    verbose : int (optional)
-        Verbosity level.
-    **cluster_kwargs: (optional) 
-        keyword arguments for clustering parameters (see 'cluster()')
-        
-    Returns
-    -------
-    mean_eods: list of 2D arrays
-        The average EOD for each detected fish. First column is time in seconds,
-        second column the mean eod, third column the standard error.
-    eod_times: list of 1D arrays
-        For each detected fish the times of EOD peaks in seconds.
-    eod_unreliability: list of floats
-        For each detected fish, the unreliability score, where scores > 0.1
-        signify unreliable EOD means (possibly wavefish or unreliable clusters).
-    """
-
-    mean_eods, eod_times, eod_peaktimes,eod_unreliability,zoom_window = [], [], [], [], []
-    
-    # extract peaks
-    x_peak, x_trough, eod_hights, eod_widths, samplerate, data = extract_eod_times(data, samplerate,
-                                                                 peakwidth,cutwidth,threshold_factor,verbose-1)
-    if len(x_peak)>0:
-
-        # cluster on peaks
-        peak_clusters = cluster(x_peak, eod_hights, eod_widths, data, samplerate,
-                                cutwidth, verbose-1, **cluster_kwargs) 
-
-        # cluster on troughs
-        trough_clusters = cluster(x_trough, eod_hights, eod_widths, data, samplerate,
-                                  cutwidth, verbose-1, **cluster_kwargs)
-
-        # merge peak and trough clusters
-        clusters, x_merge = merge_clusters(peak_clusters, trough_clusters, x_peak, x_trough, verbose-1)
-
-            
-        # delete the moving fish
-        clusters, zoom_window = delete_moving_fish(clusters, x_merge/samplerate, len(data)/samplerate,
-                                      eod_hights, verbose-1)
-
-        # extract mean eods
-        mean_eods, eod_times, eod_peaktimes, eod_unreliability = find_window(data, x_merge, x_peak, eod_widths,
-                                                              clusters, samplerate,verbose-1)
-    
-    return mean_eods, eod_times, eod_peaktimes, eod_unreliability, zoom_window
-
-
-def extract_eod_times(data, samplerate, peakwidth, cutwidth, threshold_factor=2,verbose=0,interp_f=10):
-    """ Extract peaks from data which are potentially EODs.
-
-    Parameters
-    ----------
-    data: 1-D array of float
-        The data to be analysed.
-    peakwidth: int
-        Peakwidth for peak detection in samples.
-    cutwidth: int
-        Width for extracting snippets for clustering based on EOD shape in samples.
-    threshold_factor: float (optional)
-        Multiplication factor for peak detection threshold.
-    verbose : int (optional)
-        Verbosity level.
-
-    Returns
-    -------
-    x_peak: array of ints
-        Indices of EOD peaks in data.
-    x_trough: array of ints
-        Indices of EOD troughs in data. There is one x_trough for each x_peak.
-    eod_hights: array of floats
-        EOD hights for each x_peak.
-    eod_widths: array of ints
-        EOD widths for each x_peak (in samples).
-    """
-
-    interp_f = int(200000/samplerate)
-    f = interp1d(range(len(data)),data,kind='quadratic')
-    data = f(np.arange(0,len(data)-1,1/interp_f))
-
-    orig_x_peaks = np.zeros(int(samplerate*2))
-    
-<<<<<<< HEAD
-    while len(orig_x_peaks)>samplerate:
-        threshold = (np.mean(np.abs(data)))*threshold_factor
-        orig_x_peaks, orig_x_troughs = detect_peaks(data, threshold, verbose)
-        threshold_factor = threshold_factor*1.5
-=======
-    threshold = np.mean(np.abs(data))*threshold_factor
-    orig_x_peaks, orig_x_troughs = detect_peaks(data, threshold)
-    if verbose>0:
-        print('\nPeaks detected:                                         %5i'%len(orig_x_peaks))
->>>>>>> 8e8be896
-
-    if len(orig_x_peaks)==0 or len(orig_x_peaks)>samplerate:
-        if verbose>0:
-            print('No peaks detected.')
-        return [], [], [], [], samplerate*interp_f,data
-    else:
-        peaks = makeeventlist(orig_x_peaks, orig_x_troughs, data, peakwidth*samplerate*interp_f, verbose-1)
-        
-        #plt.figure()
-        #plt.plot(data)
-        #plt.plot(peaks[0],data[peaks[0].astype('int')],'o')
-        #plt.plot(peaks[1],data[peaks[1].astype('int')],'o')
-        
-        #peakindices, _, _ = discardnearbyevents(peaks[0], peaks[3], peaks[3]/peaks[4], peakwidth,verbose-1)
-        #x_peaks, x_troughs, eod_hights, eod_widths = discard_connecting_eods(peaks[0][peakindices], peaks[1][peakindices], peaks[3][peakindices], peaks[4][peakindices],verbose-1)
-        x_peaks, x_troughs, eod_hights, eod_widths = discard_connecting_eods(peaks[0], peaks[1], peaks[3], peaks[4],verbose-1)
-        
-        #plt.plot(x_peaks,data[x_peaks.astype('int')],'x',ms=10)
-        #plt.plot(x_troughs,data[x_troughs.astype('int')],'x',ms=10)
-        
-        
-        peakindices, _, _ = discardnearbyevents(x_peaks, eod_hights, eod_hights/eod_widths, peakwidth*samplerate*interp_f, verbose-1)
-
-        x_peaks=x_peaks[peakindices]
-        x_troughs = x_troughs[peakindices]
-        eod_hights = eod_hights[peakindices]
-        eod_widths = eod_widths[peakindices]
-
-        
-        #plt.plot(x_peaks,data[x_peaks.astype('int')],'o',ms=10,alpha=0.5)
-        #plt.plot(x_troughs,data[x_troughs.astype('int')],'o',ms=10,alpha=0.5)
-        #plt.show()
-        
-
-        # only take those where the cutwidth does not casue issues
-        cut_idx = np.where((x_peaks>int(cutwidth*samplerate*interp_f/2)) & (x_peaks<(len(data)-int(cutwidth*samplerate*interp_f/2))) & (x_troughs>int(cutwidth*samplerate*interp_f/2)) & (x_troughs<(len(data)-int(cutwidth*samplerate*interp_f/2))))[0]
-        
-        if verbose==1:
-            print('Remaining peaks after EOD extraction                    %5i\n'%(len(cut_idx)))
-        elif verbose>0:
-            print('Remaining peaks after deletion due to cutwidth          %5i\n'%(len(cut_idx)))
-
-
-        return x_peaks[cut_idx], x_troughs[cut_idx], eod_hights[cut_idx], eod_widths[cut_idx], samplerate*interp_f, data
-
-
-def cluster(eod_x, eod_hights, eod_widths, data, samplerate, cutwidth, verbose=0, minp=10,
-            percentile=75, n_pc=3, n_gaus=4, n_init=5, max_iter=200, remove_slope=True):
-    """ Cluster EODs.
-
-    First cluster on EOD hights using a Bayesian Gaussian Mixture model, 
-    then cluster on EOD waveform with DBSCAN. Clustering on EOD waveform is performed
-    twice, once on scaled EODs and once on non-scaled EODs. Clusters are merged afterwards.
-
-    Parameters
-    ----------
-    eod_x: list of ints
-        Locations of EODs in samples.
-    eod_hights: list of floats
-        EOD hights.
-    eod_widths: list of ints
-        EOD widths in samples.
-    data: list of floats
-        Raw recording data.
-    samplerate : int or float
-        Sample rate of raw data.
-    cutwidth: float
-        Width for extracting snippets for clustering based on EOD shape.
-    verbose (optional): int
-        Verbosity level.
-    minp (optional): int
-        Minimun number of points for core cluster (DBSCAN).
-        Defaults to 10.
-    percentile (optional): float
-        Percentile for determining epsilon from knn distribution where k=minp.
-        Defaults to 75.
-    n_pc (optional): int
-        Number of PCs to use for PCA.
-        Defaults to 3.
-    n_gaus (optional): int
-        Maximun number of gaussians to fit for clustering on EOD hights.
-        Defaults to 4.
-    n_init (optional): int
-        Number of initializations for BayesianGaussianMixture method. 
-        Increase for improved accuracy, decrease for improved computation speed.
-        Defaults to 1.
-    max_iter (optional): int
-        Maximum number of iterations for BayesianGausssianMixture method.
-    remove_slope (optional): boolean
-        If True, subtract slope to improve clustering for pulse EODs superimposed on slow wavefish.
-        Defaults to False, as method is still being tested.
-
-    Returns
-    -------
-    labels : list of ints
-        EOD cluster labels based on hight and EOD waveform.
-    """
-
-    # initiate labels based on hight
-
-    hight_labels = np.ones(eod_hights.shape)
-    
-    if ((np.max(eod_hights) - np.min(eod_hights))/np.max(eod_hights)) > 0.25:
-
-        # classify by height
-        BGM_model = BayesianGaussianMixture(n_gaus, max_iter=max_iter, n_init=n_init)
-        hight_labels = BGM_model.fit_predict(eod_hights.reshape(-1, 1))
-        
-        ul = np.unique(hight_labels)
-        thresholds = np.vstack([[np.max(eod_hights[hight_labels==hl]),np.min(eod_hights[hight_labels==hl])] for hl in ul])
-
-        for t,hl in zip(thresholds,ul):
-            tr = thresholds.flatten()
-
-            # is there any other time that splits the min and max?
-            if len(tr[(tr>np.min(t)) & (tr<np.max(t))])>0:
-                hlb = hight_labels[hight_labels==hl]
-                c_eodh = eod_hights[hight_labels==hl]
-                maxlab = np.max(hight_labels)+1
-                for split in np.sort(tr[(tr>np.min(t)) & (tr<np.max(t))]):
-                    hlb[c_eodh>split] = maxlab
-                    maxlab = maxlab+1
-                hight_labels[hight_labels==hl] = hlb
-
-        # if any of the clusters merged have very little height difference, merge them.
-        if len(np.unique(hight_labels))>1:
-            for hight_label in np.unique(hight_labels):
-                if ((np.max(eod_hights[hight_labels!=hight_label]) - np.min(eod_hights[hight_labels!=hight_label]))/np.max(eod_hights[hight_labels!=hight_label])) < 0.25:
-                    hight_labels[hight_labels!=hight_label] = np.max(hight_labels) + 1
-
-        if verbose>0:
-            if not BGM_model.converged_:
-                print('!!! Gaussian mixture did not converge !!!')
-    if verbose>0:
-        print('Clusters generated based on EOD amplitude:')
-        [print('N_{} = {:>4}      h_{} = {:.4f}'.format(h,len(hight_labels[hight_labels==h]),h,np.mean(eod_hights[hight_labels==h]))) for h in np.unique(hight_labels)]
-
-    # now cluster based on waveform
-    labels = np.ones(len(hight_labels))*-1    
-        
-    # extract snippets
-    snippets = np.vstack([data[int(x-cutwidth*samplerate/2):int(x+cutwidth*samplerate/2)] for x in eod_x]) 
-    
-    if remove_slope:
-        snippets = subtract_slope(snippets)
-    
-    # keep track of the labels so that no labels are overwritten
-    max_label = 0
-    
-    #plt.figure()
-
-    for i,hight_label in enumerate(np.unique(hight_labels)):
-        if len(hight_labels[hight_labels==hight_label]) > minp:
-            
-            # extract snippets, idxs and hs for this hight cluster
-            current_snippets = StandardScaler().fit_transform(snippets[hight_labels==hight_label].T).T
-
-            #f = interp1d(range(len(current_snippets_ui[0])),current_snippets_ui,kind='quadratic')
-            #current_snippets = f(np.arange(0,len(current_snippets_ui[0])-1,0.1))
-
-            # recenter around max/min
-            #mids = np.argmax(np.abs(current_snippets[:,int(len(current_snippets[0])/2-10):int(len(current_snippets[0])/2)+10]),axis=1) - 10
-            #current_snippets = np.vstack([cs[10+mid:-10+mid] for (cs,mid) in zip(current_snippets,mids)])
-            
-            clusters = np.ones(len(current_snippets))*-1
-            ceod_widths = eod_widths[hight_labels==hight_label]
-
-            fast_features = current_snippets[ceod_widths<3*np.median(eod_widths)]#PCA(n_pc).fit(current_snippets).transform(current_snippets)
-            slow_features = current_snippets[ceod_widths>=3*np.median(eod_widths)]
-
-            slow_clusters = np.ones(len(slow_features))*-1
-            fast_clusters = np.ones(len(fast_features))*-1
-
-            if len(fast_features)>minp:
-
-                minpc = max(minp,int(len(fast_features)*0.05))
-            
-                # determine good epsilon for DBSCAN  
-                knn = np.sort(pairwise_distances(fast_features, fast_features))[:,minpc]        
-                eps = np.percentile(knn, percentile)
-
-                # cluster by EOD shape
-                fast_clusters = DBSCAN(eps=eps, min_samples=minp).fit(fast_features).labels_
-
-                
-                '''
-                plt.subplot(3,len(np.unique(hight_labels)),i+1)
-
-                cols = ['b','r','g','y','m','c']
-            
-                for j,c in enumerate(np.unique(fast_clusters)):
-                    if c==-1:
-                        plt.plot(fast_features[fast_clusters==c].T,alpha=0.1,c='k')
-                    else:
-                        plt.plot(fast_features[fast_clusters==c].T,alpha=0.1,c=cols[j%len(cols)])
-                        plt.title('dbscan, h = %f'%(np.mean(eod_hights[hight_labels==hight_label])))
-                '''
-                
-
-            if len(slow_features)>minp:
-
-                #plt.subplot(3,len(np.unique(hight_labels)),len(np.unique(hight_labels))+i+1)
-
-                minpc = max(minp,int(len(slow_features)*0.05))
-            
-                # determine good epsilon for DBSCAN  
-                knn = np.sort(pairwise_distances(slow_features, slow_features))[:,minpc]        
-                eps = np.percentile(knn, percentile)
-
-                # cluster by EOD shape
-                slow_clusters = DBSCAN(eps=eps, min_samples=minp).fit(slow_features).labels_
-                '''
-                plt.subplot(3,len(np.unique(hight_labels)),len(np.unique(hight_labels))+i+1)
-                cols = ['b','r','g','y','m','c']
-            
-                for j,c in enumerate(np.unique(slow_clusters)):
-                    if c==-1:
-                        plt.plot(slow_features[slow_clusters==c].T,alpha=0.1,c='k')
-                    else:
-                        plt.plot(slow_features[slow_clusters==c].T,alpha=0.1,c=cols[j%len(cols)])
-                        plt.title('dbscan, h = %f'%(np.mean(eod_hights[hight_labels==hight_label])))
-                '''
-                
-            if len(fast_clusters) > 0:
-                slow_clusters[slow_clusters==-1] = -np.max(fast_clusters) - 2
-                clusters[ceod_widths<3*np.median(eod_widths)] = fast_clusters
-                clusters[ceod_widths>=3*np.median(eod_widths)] = slow_clusters + np.max(fast_clusters) + 1
-            else:
-                clusters[ceod_widths>=3*np.median(eod_widths)] = slow_clusters
-
-            '''    
-            plt.subplot(3,len(np.unique(hight_labels)),len(np.unique(hight_labels))*2+i+1)
-
-            for j,c in enumerate(np.unique(clusters)):
-                if c==-1:
-                    plt.plot(current_snippets[clusters==c].T,alpha=0.1,c='k')
-                else:
-                    plt.plot(current_snippets[clusters==c].T,alpha=0.1,c=cols[j%len(cols)])
-                    plt.title('dbscan, h = %f'%(np.mean(eod_hights[hight_labels==hight_label])))
-            '''
-            
-            if verbose > 0:
-                if np.max(clusters) == -1:
-                    print('No EODs in hight cluster %i'%hight_label)
-                elif len(np.unique(clusters[clusters!=-1]))>1:
-                    print('%i different EODs in hight cluster %i'%(len(np.unique(clusters[clusters!=-1])),hight_label))
-            
-            # update maxlab so that no clusters are overwritten
-            clusters[clusters==-1] = -max_label - 1
-            labels[hight_labels==hight_label] = clusters + max_label
-            max_label = np.max(labels) + 1
-
-        elif verbose>0:
-            print('Too few EODs in hight cluster %i'%hight_label)
-
-    if verbose>0:
-        print('Clusters generated based on hight and shape: ')
-        [print('N_{} = {:>4}'.format(int(l),len(labels[labels==l]))) for l in np.unique(labels[labels!=-1])]
-
-    # remove double detections
-    labels = remove_double_detections(labels,eod_widths,eod_x)
-
-    # remove noise
-    labels = remove_noise_and_artefacts(data, eod_x, eod_widths, labels,
-                                              int(cutwidth*samplerate), verbose-1)
-
-    labels = remove_sparse_detections(labels,eod_widths,samplerate)
-
-    # re-merge clusters incorrectly separated by hight
-    #remerge(labels,snippets)
-
-    # return the cluster labels             
-    return labels
-
-def remerge(labels,snippets):
-    ul = np.unique(labels[labels!=-1])
-    means = np.stack([np.mean(snippets[labels==l],axis=0) for l in ul])
-    mapping = {}
-    for i,m1 in enumerate(means):
-        for j,m2 in enumerate(means):
-            if i!=j:
-                print('merge??')
-                merge = 0.5*(np.std(m1-m2)**2) / (np.std(m1)**2+np.std(m2)**2)
-                print(merge)
-                print(ul[i])
-                print(ul[j])
-                if merge<0.05:
-                    mapping[ul[i]] = ul[j]
-                #if merge
-    for mk,mv in mapping.items():
-        labels[labels==mk] = mv
-
-
-def find_window(data, eod_x, eod_peak_x, eod_widths, clusters, samplerate, verbose=0, w_factor=4):
-    """ Extract mean EODs, EOD timepoints and unreliability score for each EOD cluster.
-
-    Parameters
-    ----------
-        data: list of floats
-            Raw recording data.
-        eod_x: list of ints
-            Locations of EODs in samples.
-        eod_widths: list of ints
-            EOD widths in samples.
-        clusters: list of ints
-            EOD cluster labels
-        samplerate: float
-            samplerate of recording  
-        verbose (optional): int   
-            Verbosity level.           
-        w_factor (optional): float
-            Multiplication factor for window used to extract noise and artefacts.
-            Defaults to 4.
-
-    Returns
-    -------
-        mean_eods: list of 2D arrays
-            The average EOD for each detected fish. First column is time in seconds,
-            second column the mean eod, third column the standard error.
-        eod_times: list of 1D arrays
-            For each detected fish the times of EOD peaks in seconds.
-        unreliability: list of floats
-            Measure of unreliability of extracted fish. Numbers above 0.1 indicate 
-            wavefish or unreliable pulsefish clusters.
-    """
-
-    mean_eods, eod_times, eod_peak_times, eod_hights = [], [], [], []
-    unreliability = []
-
-    for cluster in np.unique(clusters):
-        if cluster!=-1:
-            cutwidth = np.mean(eod_widths[clusters==cluster])*w_factor
-            current_x = eod_x[(eod_x>cutwidth) & (eod_x<(len(data)-cutwidth))]
-            current_clusters = clusters[(eod_x>cutwidth) & (eod_x<(len(data)-cutwidth))]
-
-            snippets = np.vstack([data[int(x-cutwidth):int(x+cutwidth)] for x in current_x[current_clusters==cluster]])
-            mean_eod = np.mean(snippets, axis=0)
-            eod_time = np.arange(len(mean_eod))/samplerate - cutwidth/samplerate
-
-            mean_eod = np.vstack([eod_time, mean_eod, np.std(snippets, axis=0)])
-
-            mean_eods.append(mean_eod)
-            eod_times.append(eod_x[clusters==cluster]/samplerate)
-            eod_hights.append(np.min(mean_eod)-np.max(mean_eod))
-            eod_peak_times.append(eod_peak_x[clusters==cluster]/samplerate)
-
-            print(np.max(np.median(eod_widths[clusters==cluster])/np.diff(eod_x[cluster==clusters])))
-
-            unreliability.append(np.max(np.median(eod_widths[clusters==cluster])/np.diff(eod_x[cluster==clusters])))
-
-    return [m for _,m in sorted(zip(eod_hights,mean_eods))], [t for _,t in sorted(zip(eod_hights,eod_times))], [pt for _,pt in sorted(zip(eod_hights,eod_peak_times))], [ur for _,ur in sorted(zip(eod_hights,unreliability))]
-
-
-def remove_double_detections(clusters,eod_widths,eod_x):
-    for c in np.unique(clusters):
-        if c!=-1:
-            cc = clusters[clusters==c]
-            isi = np.append(np.diff(eod_x[clusters == c]),1000)
-            
-            cc[np.median(eod_widths[clusters==c])/isi > 0.9] = -1
-            clusters[clusters==c] = cc
-    return clusters
-
-def remove_sparse_detections(clusters,eod_widths, samplerate, factor = 0.004):
-    for c in np.unique(clusters):
-        if c!=-1:
-            n = len(clusters[clusters==c])
-            w = np.median(eod_widths[clusters==c])/samplerate
-            if n*w < factor:
-                print('too sparse')
-                clusters[clusters==c] = -1
-    return clusters
-
-    
-def remove_noise_and_artefacts(data, eod_x, eod_widths, clusters, original_cutwidth, verbose=0,
-                               w_factor=2, noise_threshold=0.03, artefact_threshold=0.75):
-    """ Remove EOD clusters that are too noisy or result from artefacts
-
-    Parameters
-    ----------
-        data: list of floats
-            Raw recording data.
-        eod_x: list of ints
-            Locations of EODs in samples.
-        eod_widths: list of ints
-            EOD widths in samples.
-        clusters: list of ints
-            EOD cluster labels
-        original_cutwidth : int
-            Width that was used for feature extraction.
-        verbose (optional): int
-            Verbosity level.
-        w_factor (optional): float
-            Multiplication factor for windowsize to use for noise and artefact detection.
-            Defaults to 2.
-
-        noise_threshold (optional): float
-            Threshold that separates noisy clusters from clean clusters.
-            Defaults to 0.003.
-        artefact_threshold (optional): float
-            Threshold that separates artefact from clean pulsefish clusters.
-            Defaults to 0.8.
-
-    Returns
-    -------
-        clusters: list of ints
-            Cluster labels, where noisy cluster and clusters with artefacts have been set to zero.
-    """
-
-    for cluster in np.unique(clusters):
-        if cluster!=-1:
-
-            cutwidth = np.max([np.mean(eod_widths[clusters==cluster])*w_factor, int(original_cutwidth/2)])
-
-            # extract snippets
-            current_x = eod_x[(eod_x>cutwidth) & (eod_x<(len(data)-cutwidth))]
-            current_clusters = clusters[(eod_x>cutwidth) & (eod_x<(len(data)-cutwidth))]
-
-            snippets = np.vstack([data[int(x-cutwidth):int(x+cutwidth)] for x in current_x[current_clusters==cluster]])
-
-            mean_eod = np.mean(snippets, axis=0)
-            eod_std = np.std(snippets, axis=0)
-            noise_ratio = stats.sem(mean_eod)/np.mean(eod_std)
-
-            cut_fft = int(len(np.fft.fft(mean_eod))/2)
-            low_frequency_ratio = np.sum(np.abs(np.fft.fft(mean_eod))[:int(cut_fft/10)])/np.sum(np.abs(np.fft.fft(mean_eod))[:int(cut_fft)])
-            
-            #plt.figure()
-            #plt.plot(mean_eod)
-            #plt.figure()
-            #plt.plot(np.abs(np.fft.fft(mean_eod))[1:int(cut_fft)])
-            #plt.vlines(int(cut_fft/10),0,100)
-            #plt.show()
-
-            #print(noise_ratio)
-            if noise_ratio < noise_threshold:
-                clusters[clusters==cluster] = -1
-                if verbose>0:
-                    print('Deleting cluster %i, which has an SNR of %f'%(cluster,noise_ratio))
-            elif low_frequency_ratio < artefact_threshold:
-                clusters[clusters==cluster] = -1
-                if verbose>0:
-                    print('Deleting cluster %i, which has a low frequency ratio of %f'%(cluster,low_frequency_ratio))
-
-    return clusters
-
-
-def merge_clusters(clusters_1, clusters_2, x_1, x_2,verbose=0): 
-    """ Merge clusters resulting from two clustering methods.
-
-    This method only works  if clustering is performed on the same EODs
-    with the same ordering, where there  is a one to one mapping from
-    clusters_1 to clusters_2. 
-
-    Parameters
-    ----------
-        clusters_1: list of ints
-            EOD cluster labels for cluster method 1.
-        clusters_2: list of ints
-            EOD cluster labels for cluster method 2.
-        x_1: list of ints
-            Indices of EODs for cluster method 1 (clusters_1).
-        x_2: list of ints
-            Indices of EODs for cluster method 2 (clusters_2).
-        verbose (optional): int
-            Verbosity level.
-
-    Returns
-    -------
-        clusters : list of ints
-            Merged clusters.
-        x_merged : list of ints
-            Merged cluster indices.
-    """
-
-    # these arrays become 1 for each EOD that is chosen from that array
-    c1_keep = np.zeros(len(clusters_1))
-    c2_keep = np.zeros(len(clusters_2))
-
-    # add n to one of the cluster lists to avoid overlap
-    ovl = np.max(clusters_1) + 1
-    clusters_2[clusters_2!=-1] = clusters_2[clusters_2!=-1] + ovl
-    
-    # loop untill done
-    while True:
-
-        # compute unique clusters and cluster sizes
-        # of cluster that have not been iterated over
-        c1_labels, c1_size = unique_counts(clusters_1[(clusters_1!=-1) & (c1_keep == 0)])
-        c2_labels, c2_size = unique_counts(clusters_2[(clusters_2!=-1) & (c2_keep == 0)])
-
-        # if all clusters are done, break from loop
-        if len(c1_size) == 0 and len(c2_size) == 0:
-            break
-
-        # if the biggest cluster is in c_p, keep this one and discard all clusters on the same indices in c_t
-        elif np.argmax([np.max(np.append(c1_size,0)), np.max(np.append(c2_size,0))]) == 0:
-            
-            # remove all the mappings from the other indices
-            cluster_mappings, _ = unique_counts(clusters_2[clusters_1==c1_labels[np.argmax(c1_size)]])
-            
-            clusters_2[np.isin(clusters_2, cluster_mappings)] = -1
-            
-            c1_keep[clusters_1==c1_labels[np.argmax(c1_size)]] = 1
-
-            if verbose > 0:
-                print('Keep cluster %i of group 1, delete clusters %s of group 2'%(c1_labels[np.argmax(c1_size)],str(cluster_mappings[cluster_mappings!=-1] - ovl)))
-
-        # if the biggest cluster is in c_t, keep this one and discard all mappings in c_p
-        elif np.argmax([np.max(np.append(c1_size, 0)), np.max(np.append(c2_size, 0))]) == 1:
-            
-            # remove all the mappings from the other indices
-            cluster_mappings, _ = unique_counts(clusters_1[clusters_2==c2_labels[np.argmax(c2_size)]])
-            
-            clusters_1[np.isin(clusters_1, cluster_mappings)] = -1
-
-            c2_keep[clusters_2==c2_labels[np.argmax(c2_size)]] = 1
-
-            if verbose > 0:
-                print('Keep cluster %i of group 2, delete clusters %s of group 1'%(c2_labels[np.argmax(c2_size)] - ovl, str(cluster_mappings[cluster_mappings!=-1])))
-
-    # combine results    
-    clusters = (clusters_1+1)*c1_keep + (clusters_2+1)*c2_keep - 1
-    x_merged = (x_1)*c1_keep + (x_2)*c2_keep
-
-    return clusters, x_merged
-
-
-def delete_moving_fish(clusters, eod_t, T, eod_hights, verbose=0, dt=1, stepsize=0.1, min_eod_factor=1):
-    """
-    Use a sliding window to detect the minimum number of fish detected simultaneously, 
-    then delete all other EOD clusters.
-
-    Parameters
-    ----------
-        clusters: list of ints
-            EOD cluster labels.
-        eod_t: list of floats
-            Timepoints of the EODs (in seconds).
-        T: float
-            Length of recording (in seconds).
-        eod_hights: list of floats
-            EOD amplitudes.
-        verbose (optional): int
-            Verbosity level.
-        dt (optional): float
-            Sliding window size (in seconds).
-        stepsize (optional): float
-            Sliding window stepsize (in seconds).
-        N (optional): int
-            Minimum cluster size.
-
-    Returns
-    -------
-        clusters: list of ints
-            Cluster labels, where deleted clusters have been set to -1.
-    """
-
-    # initialize variables
-    min_clusters = 100
-    average_hight = 0
-    keep_clusters = []
-    ignore_steps = np.zeros(len(np.arange(0, T-dt+stepsize, stepsize)))
-    window_start = 0
-    window_end = T
-
-    # only compute on clusters with minimum length.
-    labels, size = unique_counts(clusters)
-    remove_clusters = np.isin(clusters,labels[size<T*min_eod_factor])
-    clusters[remove_clusters] = -1
-
-    for i,t in enumerate(np.arange(0, T-dt+stepsize, stepsize)):
-        current_clusters = clusters[(eod_t>=t)&(eod_t<t+dt)&(clusters!=-1)]
-
-        if len(np.unique(current_clusters))==0:
-            # ignore all windows with 0 fish.
-            # ignore current step, but also the next N
-            ignore_steps[i-int(dt/stepsize):i+int(dt/stepsize)] = 1
-            
-            if verbose>0:
-                print('Gap in recording at T=%.2f:%.2f'%(t,t+dt))
-
-
-    # sliding window
-    for t,ignore_step in zip(np.arange(0, T-dt+stepsize, stepsize), ignore_steps):
-        current_clusters = clusters[(eod_t>=t)&(eod_t<t+dt)&(clusters!=-1)]
-
-        if (len(np.unique(current_clusters)) <= min_clusters) and (ignore_step==0):
-            
-            # only update keep_clus if min_clus is less than the last save
-            # or equal but the hights are higher.
-            current_labels = np.isin(clusters, np.unique(current_clusters))
-            current_hight = np.mean(eod_hights[current_labels])
-
-            if (current_hight > average_hight) or (len(np.unique(current_clusters)) < min_clusters):
-                keep_clusters = np.unique(current_clusters)
-                min_clusters = len(np.unique(current_clusters))
-                average_hight = current_hight
-                window_start = t
-                window_end = t+dt
-    
-    if verbose>0:
-        print('Estimated nr of fish in recording: %i'%min_clusters)
-
-    # delete all clusters that are not selected
-    clusters[np.invert(np.isin(clusters, keep_clusters))] = -1
-
-    return clusters, [window_start, window_end]
-
-
-def subtract_slope(snippets):
-    """ Subtract underlying slope from all EOD snippets.
-    
-    Method still under revision.
-
-    Parameters
-    ----------
-        snippets: 2-D numpy array
-            All EODs in a recorded stacked as snippets. 
-            Shape = (number of EODs, EOD width)
-    Returns
-    -------
-        snippets: 2-D numpy array
-            EOD snippets with underlying slope subtracted.
-    """
-    #plt.figure()
-    #plt.subplot(121)
-    #plt.plot(snippets.T,alpha=0.1,c='k')
-    left_y = snippets[:,0]
-    right_y = snippets[:,-1]
-    # sorry, my old numpy version ...
-    #slopes = np.linspace(left_y, right_y, snippets.shape[1])
-    delta = right_y - left_y
-    slopes = np.arange(0, snippets.shape[1], dtype=snippets.dtype).reshape((-1,) + (1,) * np.ndim(delta)) + left_y
-    #plt.plot(slopes,alpha=0.1,c='r')
-    #plt.subplot(122)
-    #plt.plot((snippets - slopes.T).T,alpha=0.1,c='b')
-    return snippets - slopes.T
-
-
-def unique_counts(ar):
-    """
-    Find the unique elements of an array and their counts, ignoring shape.
-
-    The following code is condensed from numpy version 1.17.0.
-    """
-    try:
-        return np.unique(ar, return_counts=True)
-    except TypeError:
-        ar = np.asanyarray(ar).flatten()
-        ar.sort()
-        mask = np.empty(ar.shape, dtype=np.bool_)
-        mask[:1] = True
-        mask[1:] = ar[1:] != ar[:-1]
-        idx = np.concatenate(np.nonzero(mask) + ([mask.size],))
-        return ar[mask], np.diff(idx)  
+"""
+# Extract pulse-type weakly electric fish
+Extract all timepoints where pulsefish EODs are present for each separate pulsefish in a recording.
+
+## Main function
+- `extract_pulsefish()`: checks for pulse-type fish based on the EOD amplitude and shape.
+
+Author: Liz Weerdmeester
+Email: weerdmeester.liz@gmail.com
+
+"""
+import numpy as np
+import matplotlib.pyplot as plt
+from scipy import stats
+
+from sklearn.preprocessing import StandardScaler
+from sklearn.decomposition import PCA
+from sklearn.cluster import DBSCAN
+from sklearn.mixture import BayesianGaussianMixture
+from sklearn.metrics import pairwise_distances
+
+from scipy.spatial import distance_matrix
+
+from scipy.interpolate import interp1d
+
+from .eventdetection import detect_peaks
+from .pulse_tracker_helper import makeeventlist, discardnearbyevents, discard_connecting_eods
+
+import warnings
+
+def warn(*args,**kwargs):
+    pass
+warnings.warn=warn
+
+# upgrade numpy functions for backwards compatibility:
+if not hasattr(np, 'isin'):
+    np.isin = np.in1d
+
+
+def extract_pulsefish(data, samplerate, peakwidth=0.002, cutwidth=0.001, threshold_factor=2, verbose=0, **cluster_kwargs):
+    """ Extract and cluster pulse fish EODs from recording.
+    
+    Takes recording data containing an unknown number of pulsefish and extracts the mean 
+    EOD and EOD timepoints for each fish present in the recording.
+    
+    Parameters
+    ----------
+    data: 1-D array of float
+        The data to be analysed.
+    samplerate: float
+        Sampling rate of the data in Hertz.
+    peakwidth: float (optional)
+        Peakwidth for peak detection in seconds.
+    cutwidth: float (optional)
+        Width for extracting snippets for clustering based on EOD shape.
+    verbose : int (optional)
+        Verbosity level.
+    **cluster_kwargs: (optional) 
+        keyword arguments for clustering parameters (see 'cluster()')
+        
+    Returns
+    -------
+    mean_eods: list of 2D arrays
+        The average EOD for each detected fish. First column is time in seconds,
+        second column the mean eod, third column the standard error.
+    eod_times: list of 1D arrays
+        For each detected fish the times of EOD peaks in seconds.
+    eod_unreliability: list of floats
+        For each detected fish, the unreliability score, where scores > 0.1
+        signify unreliable EOD means (possibly wavefish or unreliable clusters).
+    """
+
+    mean_eods, eod_times, eod_peaktimes,eod_unreliability,zoom_window = [], [], [], [], []
+    
+    # extract peaks
+    x_peak, x_trough, eod_hights, eod_widths, samplerate, data = extract_eod_times(data, samplerate,
+                                                                 peakwidth,cutwidth,threshold_factor,verbose-1)
+    if len(x_peak)>0:
+
+        # cluster on peaks
+        peak_clusters = cluster(x_peak, eod_hights, eod_widths, data, samplerate,
+                                cutwidth, verbose-1, **cluster_kwargs) 
+
+        # cluster on troughs
+        trough_clusters = cluster(x_trough, eod_hights, eod_widths, data, samplerate,
+                                  cutwidth, verbose-1, **cluster_kwargs)
+
+        # merge peak and trough clusters
+        clusters, x_merge = merge_clusters(peak_clusters, trough_clusters, x_peak, x_trough, verbose-1)
+
+            
+        # delete the moving fish
+        clusters, zoom_window = delete_moving_fish(clusters, x_merge/samplerate, len(data)/samplerate,
+                                      eod_hights, verbose-1)
+
+        # extract mean eods
+        mean_eods, eod_times, eod_peaktimes, eod_unreliability = find_window(data, x_merge, x_peak, eod_widths,
+                                                              clusters, samplerate,verbose-1)
+    
+    return mean_eods, eod_times, eod_peaktimes, eod_unreliability, zoom_window
+
+
+def extract_eod_times(data, samplerate, peakwidth, cutwidth, threshold_factor=2,verbose=0,interp_f=10):
+    """ Extract peaks from data which are potentially EODs.
+
+    Parameters
+    ----------
+    data: 1-D array of float
+        The data to be analysed.
+    peakwidth: int
+        Peakwidth for peak detection in samples.
+    cutwidth: int
+        Width for extracting snippets for clustering based on EOD shape in samples.
+    threshold_factor: float (optional)
+        Multiplication factor for peak detection threshold.
+    verbose : int (optional)
+        Verbosity level.
+
+    Returns
+    -------
+    x_peak: array of ints
+        Indices of EOD peaks in data.
+    x_trough: array of ints
+        Indices of EOD troughs in data. There is one x_trough for each x_peak.
+    eod_hights: array of floats
+        EOD hights for each x_peak.
+    eod_widths: array of ints
+        EOD widths for each x_peak (in samples).
+    """
+
+    interp_f = int(200000/samplerate)
+    f = interp1d(range(len(data)),data,kind='quadratic')
+    data = f(np.arange(0,len(data)-1,1/interp_f))
+
+    orig_x_peaks = np.zeros(int(samplerate*2))
+    
+    while len(orig_x_peaks)>samplerate:
+        threshold = (np.mean(np.abs(data)))*threshold_factor
+        orig_x_peaks, orig_x_troughs = detect_peaks(data, threshold, verbose)
+        threshold_factor = threshold_factor*1.5
+
+    if len(orig_x_peaks)==0 or len(orig_x_peaks)>samplerate:
+        if verbose>0:
+            print('No peaks detected.')
+        return [], [], [], [], samplerate*interp_f,data
+    else:
+        peaks = makeeventlist(orig_x_peaks, orig_x_troughs, data, peakwidth*samplerate*interp_f, verbose-1)
+        
+        #plt.figure()
+        #plt.plot(data)
+        #plt.plot(peaks[0],data[peaks[0].astype('int')],'o')
+        #plt.plot(peaks[1],data[peaks[1].astype('int')],'o')
+        
+        #peakindices, _, _ = discardnearbyevents(peaks[0], peaks[3], peaks[3]/peaks[4], peakwidth,verbose-1)
+        #x_peaks, x_troughs, eod_hights, eod_widths = discard_connecting_eods(peaks[0][peakindices], peaks[1][peakindices], peaks[3][peakindices], peaks[4][peakindices],verbose-1)
+        x_peaks, x_troughs, eod_hights, eod_widths = discard_connecting_eods(peaks[0], peaks[1], peaks[3], peaks[4],verbose-1)
+        
+        #plt.plot(x_peaks,data[x_peaks.astype('int')],'x',ms=10)
+        #plt.plot(x_troughs,data[x_troughs.astype('int')],'x',ms=10)
+        
+        
+        peakindices, _, _ = discardnearbyevents(x_peaks, eod_hights, eod_hights/eod_widths, peakwidth*samplerate*interp_f, verbose-1)
+
+        x_peaks=x_peaks[peakindices]
+        x_troughs = x_troughs[peakindices]
+        eod_hights = eod_hights[peakindices]
+        eod_widths = eod_widths[peakindices]
+
+        
+        #plt.plot(x_peaks,data[x_peaks.astype('int')],'o',ms=10,alpha=0.5)
+        #plt.plot(x_troughs,data[x_troughs.astype('int')],'o',ms=10,alpha=0.5)
+        #plt.show()
+        
+
+        # only take those where the cutwidth does not casue issues
+        cut_idx = np.where((x_peaks>int(cutwidth*samplerate*interp_f/2)) & (x_peaks<(len(data)-int(cutwidth*samplerate*interp_f/2))) & (x_troughs>int(cutwidth*samplerate*interp_f/2)) & (x_troughs<(len(data)-int(cutwidth*samplerate*interp_f/2))))[0]
+        
+        if verbose==1:
+            print('Remaining peaks after EOD extraction                    %5i\n'%(len(cut_idx)))
+        elif verbose>0:
+            print('Remaining peaks after deletion due to cutwidth          %5i\n'%(len(cut_idx)))
+
+
+        return x_peaks[cut_idx], x_troughs[cut_idx], eod_hights[cut_idx], eod_widths[cut_idx], samplerate*interp_f, data
+
+
+def cluster(eod_x, eod_hights, eod_widths, data, samplerate, cutwidth, verbose=0, minp=10,
+            percentile=75, n_pc=3, n_gaus=4, n_init=5, max_iter=200, remove_slope=True):
+    """ Cluster EODs.
+
+    First cluster on EOD hights using a Bayesian Gaussian Mixture model, 
+    then cluster on EOD waveform with DBSCAN. Clustering on EOD waveform is performed
+    twice, once on scaled EODs and once on non-scaled EODs. Clusters are merged afterwards.
+
+    Parameters
+    ----------
+    eod_x: list of ints
+        Locations of EODs in samples.
+    eod_hights: list of floats
+        EOD hights.
+    eod_widths: list of ints
+        EOD widths in samples.
+    data: list of floats
+        Raw recording data.
+    samplerate : int or float
+        Sample rate of raw data.
+    cutwidth: float
+        Width for extracting snippets for clustering based on EOD shape.
+    verbose (optional): int
+        Verbosity level.
+    minp (optional): int
+        Minimun number of points for core cluster (DBSCAN).
+        Defaults to 10.
+    percentile (optional): float
+        Percentile for determining epsilon from knn distribution where k=minp.
+        Defaults to 75.
+    n_pc (optional): int
+        Number of PCs to use for PCA.
+        Defaults to 3.
+    n_gaus (optional): int
+        Maximun number of gaussians to fit for clustering on EOD hights.
+        Defaults to 4.
+    n_init (optional): int
+        Number of initializations for BayesianGaussianMixture method. 
+        Increase for improved accuracy, decrease for improved computation speed.
+        Defaults to 1.
+    max_iter (optional): int
+        Maximum number of iterations for BayesianGausssianMixture method.
+    remove_slope (optional): boolean
+        If True, subtract slope to improve clustering for pulse EODs superimposed on slow wavefish.
+        Defaults to False, as method is still being tested.
+
+    Returns
+    -------
+    labels : list of ints
+        EOD cluster labels based on hight and EOD waveform.
+    """
+
+    # initiate labels based on hight
+
+    hight_labels = np.ones(eod_hights.shape)
+    
+    if ((np.max(eod_hights) - np.min(eod_hights))/np.max(eod_hights)) > 0.25:
+
+        # classify by height
+        BGM_model = BayesianGaussianMixture(n_gaus, max_iter=max_iter, n_init=n_init)
+        hight_labels = BGM_model.fit_predict(eod_hights.reshape(-1, 1))
+        
+        ul = np.unique(hight_labels)
+        thresholds = np.vstack([[np.max(eod_hights[hight_labels==hl]),np.min(eod_hights[hight_labels==hl])] for hl in ul])
+
+        for t,hl in zip(thresholds,ul):
+            tr = thresholds.flatten()
+
+            # is there any other time that splits the min and max?
+            if len(tr[(tr>np.min(t)) & (tr<np.max(t))])>0:
+                hlb = hight_labels[hight_labels==hl]
+                c_eodh = eod_hights[hight_labels==hl]
+                maxlab = np.max(hight_labels)+1
+                for split in np.sort(tr[(tr>np.min(t)) & (tr<np.max(t))]):
+                    hlb[c_eodh>split] = maxlab
+                    maxlab = maxlab+1
+                hight_labels[hight_labels==hl] = hlb
+
+        # if any of the clusters merged have very little height difference, merge them.
+        if len(np.unique(hight_labels))>1:
+            for hight_label in np.unique(hight_labels):
+                if ((np.max(eod_hights[hight_labels!=hight_label]) - np.min(eod_hights[hight_labels!=hight_label]))/np.max(eod_hights[hight_labels!=hight_label])) < 0.25:
+                    hight_labels[hight_labels!=hight_label] = np.max(hight_labels) + 1
+
+        if verbose>0:
+            if not BGM_model.converged_:
+                print('!!! Gaussian mixture did not converge !!!')
+    if verbose>0:
+        print('Clusters generated based on EOD amplitude:')
+        [print('N_{} = {:>4}      h_{} = {:.4f}'.format(h,len(hight_labels[hight_labels==h]),h,np.mean(eod_hights[hight_labels==h]))) for h in np.unique(hight_labels)]
+
+    # now cluster based on waveform
+    labels = np.ones(len(hight_labels))*-1    
+        
+    # extract snippets
+    snippets = np.vstack([data[int(x-cutwidth*samplerate/2):int(x+cutwidth*samplerate/2)] for x in eod_x]) 
+    
+    if remove_slope:
+        snippets = subtract_slope(snippets)
+    
+    # keep track of the labels so that no labels are overwritten
+    max_label = 0
+    
+    #plt.figure()
+
+    for i,hight_label in enumerate(np.unique(hight_labels)):
+        if len(hight_labels[hight_labels==hight_label]) > minp:
+            
+            # extract snippets, idxs and hs for this hight cluster
+            current_snippets = StandardScaler().fit_transform(snippets[hight_labels==hight_label].T).T
+
+            #f = interp1d(range(len(current_snippets_ui[0])),current_snippets_ui,kind='quadratic')
+            #current_snippets = f(np.arange(0,len(current_snippets_ui[0])-1,0.1))
+
+            # recenter around max/min
+            #mids = np.argmax(np.abs(current_snippets[:,int(len(current_snippets[0])/2-10):int(len(current_snippets[0])/2)+10]),axis=1) - 10
+            #current_snippets = np.vstack([cs[10+mid:-10+mid] for (cs,mid) in zip(current_snippets,mids)])
+            
+            clusters = np.ones(len(current_snippets))*-1
+            ceod_widths = eod_widths[hight_labels==hight_label]
+
+            fast_features = current_snippets[ceod_widths<3*np.median(eod_widths)]#PCA(n_pc).fit(current_snippets).transform(current_snippets)
+            slow_features = current_snippets[ceod_widths>=3*np.median(eod_widths)]
+
+            slow_clusters = np.ones(len(slow_features))*-1
+            fast_clusters = np.ones(len(fast_features))*-1
+
+            if len(fast_features)>minp:
+
+                minpc = max(minp,int(len(fast_features)*0.05))
+            
+                # determine good epsilon for DBSCAN  
+                knn = np.sort(pairwise_distances(fast_features, fast_features))[:,minpc]        
+                eps = np.percentile(knn, percentile)
+
+                # cluster by EOD shape
+                fast_clusters = DBSCAN(eps=eps, min_samples=minp).fit(fast_features).labels_
+
+                
+                '''
+                plt.subplot(3,len(np.unique(hight_labels)),i+1)
+
+                cols = ['b','r','g','y','m','c']
+            
+                for j,c in enumerate(np.unique(fast_clusters)):
+                    if c==-1:
+                        plt.plot(fast_features[fast_clusters==c].T,alpha=0.1,c='k')
+                    else:
+                        plt.plot(fast_features[fast_clusters==c].T,alpha=0.1,c=cols[j%len(cols)])
+                        plt.title('dbscan, h = %f'%(np.mean(eod_hights[hight_labels==hight_label])))
+                '''
+                
+
+            if len(slow_features)>minp:
+
+                #plt.subplot(3,len(np.unique(hight_labels)),len(np.unique(hight_labels))+i+1)
+
+                minpc = max(minp,int(len(slow_features)*0.05))
+            
+                # determine good epsilon for DBSCAN  
+                knn = np.sort(pairwise_distances(slow_features, slow_features))[:,minpc]        
+                eps = np.percentile(knn, percentile)
+
+                # cluster by EOD shape
+                slow_clusters = DBSCAN(eps=eps, min_samples=minp).fit(slow_features).labels_
+                '''
+                plt.subplot(3,len(np.unique(hight_labels)),len(np.unique(hight_labels))+i+1)
+                cols = ['b','r','g','y','m','c']
+            
+                for j,c in enumerate(np.unique(slow_clusters)):
+                    if c==-1:
+                        plt.plot(slow_features[slow_clusters==c].T,alpha=0.1,c='k')
+                    else:
+                        plt.plot(slow_features[slow_clusters==c].T,alpha=0.1,c=cols[j%len(cols)])
+                        plt.title('dbscan, h = %f'%(np.mean(eod_hights[hight_labels==hight_label])))
+                '''
+                
+            if len(fast_clusters) > 0:
+                slow_clusters[slow_clusters==-1] = -np.max(fast_clusters) - 2
+                clusters[ceod_widths<3*np.median(eod_widths)] = fast_clusters
+                clusters[ceod_widths>=3*np.median(eod_widths)] = slow_clusters + np.max(fast_clusters) + 1
+            else:
+                clusters[ceod_widths>=3*np.median(eod_widths)] = slow_clusters
+
+            '''    
+            plt.subplot(3,len(np.unique(hight_labels)),len(np.unique(hight_labels))*2+i+1)
+
+            for j,c in enumerate(np.unique(clusters)):
+                if c==-1:
+                    plt.plot(current_snippets[clusters==c].T,alpha=0.1,c='k')
+                else:
+                    plt.plot(current_snippets[clusters==c].T,alpha=0.1,c=cols[j%len(cols)])
+                    plt.title('dbscan, h = %f'%(np.mean(eod_hights[hight_labels==hight_label])))
+            '''
+            
+            if verbose > 0:
+                if np.max(clusters) == -1:
+                    print('No EODs in hight cluster %i'%hight_label)
+                elif len(np.unique(clusters[clusters!=-1]))>1:
+                    print('%i different EODs in hight cluster %i'%(len(np.unique(clusters[clusters!=-1])),hight_label))
+            
+            # update maxlab so that no clusters are overwritten
+            clusters[clusters==-1] = -max_label - 1
+            labels[hight_labels==hight_label] = clusters + max_label
+            max_label = np.max(labels) + 1
+
+        elif verbose>0:
+            print('Too few EODs in hight cluster %i'%hight_label)
+
+    if verbose>0:
+        print('Clusters generated based on hight and shape: ')
+        [print('N_{} = {:>4}'.format(int(l),len(labels[labels==l]))) for l in np.unique(labels[labels!=-1])]
+
+    # remove double detections
+    labels = remove_double_detections(labels,eod_widths,eod_x)
+
+    # remove noise
+    labels = remove_noise_and_artefacts(data, eod_x, eod_widths, labels,
+                                              int(cutwidth*samplerate), verbose-1)
+
+    labels = remove_sparse_detections(labels,eod_widths,samplerate)
+
+    # re-merge clusters incorrectly separated by hight
+    #remerge(labels,snippets)
+
+    # return the cluster labels             
+    return labels
+
+def remerge(labels,snippets):
+    ul = np.unique(labels[labels!=-1])
+    means = np.stack([np.mean(snippets[labels==l],axis=0) for l in ul])
+    mapping = {}
+    for i,m1 in enumerate(means):
+        for j,m2 in enumerate(means):
+            if i!=j:
+                print('merge??')
+                merge = 0.5*(np.std(m1-m2)**2) / (np.std(m1)**2+np.std(m2)**2)
+                print(merge)
+                print(ul[i])
+                print(ul[j])
+                if merge<0.05:
+                    mapping[ul[i]] = ul[j]
+                #if merge
+    for mk,mv in mapping.items():
+        labels[labels==mk] = mv
+
+
+def find_window(data, eod_x, eod_peak_x, eod_widths, clusters, samplerate, verbose=0, w_factor=4):
+    """ Extract mean EODs, EOD timepoints and unreliability score for each EOD cluster.
+
+    Parameters
+    ----------
+        data: list of floats
+            Raw recording data.
+        eod_x: list of ints
+            Locations of EODs in samples.
+        eod_widths: list of ints
+            EOD widths in samples.
+        clusters: list of ints
+            EOD cluster labels
+        samplerate: float
+            samplerate of recording  
+        verbose (optional): int   
+            Verbosity level.           
+        w_factor (optional): float
+            Multiplication factor for window used to extract noise and artefacts.
+            Defaults to 4.
+
+    Returns
+    -------
+        mean_eods: list of 2D arrays
+            The average EOD for each detected fish. First column is time in seconds,
+            second column the mean eod, third column the standard error.
+        eod_times: list of 1D arrays
+            For each detected fish the times of EOD peaks in seconds.
+        unreliability: list of floats
+            Measure of unreliability of extracted fish. Numbers above 0.1 indicate 
+            wavefish or unreliable pulsefish clusters.
+    """
+
+    mean_eods, eod_times, eod_peak_times, eod_hights = [], [], [], []
+    unreliability = []
+
+    for cluster in np.unique(clusters):
+        if cluster!=-1:
+            cutwidth = np.mean(eod_widths[clusters==cluster])*w_factor
+            current_x = eod_x[(eod_x>cutwidth) & (eod_x<(len(data)-cutwidth))]
+            current_clusters = clusters[(eod_x>cutwidth) & (eod_x<(len(data)-cutwidth))]
+
+            snippets = np.vstack([data[int(x-cutwidth):int(x+cutwidth)] for x in current_x[current_clusters==cluster]])
+            mean_eod = np.mean(snippets, axis=0)
+            eod_time = np.arange(len(mean_eod))/samplerate - cutwidth/samplerate
+
+            mean_eod = np.vstack([eod_time, mean_eod, np.std(snippets, axis=0)])
+
+            mean_eods.append(mean_eod)
+            eod_times.append(eod_x[clusters==cluster]/samplerate)
+            eod_hights.append(np.min(mean_eod)-np.max(mean_eod))
+            eod_peak_times.append(eod_peak_x[clusters==cluster]/samplerate)
+
+            print(np.max(np.median(eod_widths[clusters==cluster])/np.diff(eod_x[cluster==clusters])))
+
+            unreliability.append(np.max(np.median(eod_widths[clusters==cluster])/np.diff(eod_x[cluster==clusters])))
+
+    return [m for _,m in sorted(zip(eod_hights,mean_eods))], [t for _,t in sorted(zip(eod_hights,eod_times))], [pt for _,pt in sorted(zip(eod_hights,eod_peak_times))], [ur for _,ur in sorted(zip(eod_hights,unreliability))]
+
+
+def remove_double_detections(clusters,eod_widths,eod_x):
+    for c in np.unique(clusters):
+        if c!=-1:
+            cc = clusters[clusters==c]
+            isi = np.append(np.diff(eod_x[clusters == c]),1000)
+            
+            cc[np.median(eod_widths[clusters==c])/isi > 0.9] = -1
+            clusters[clusters==c] = cc
+    return clusters
+
+def remove_sparse_detections(clusters,eod_widths, samplerate, factor = 0.004):
+    for c in np.unique(clusters):
+        if c!=-1:
+            n = len(clusters[clusters==c])
+            w = np.median(eod_widths[clusters==c])/samplerate
+            if n*w < factor:
+                print('too sparse')
+                clusters[clusters==c] = -1
+    return clusters
+
+    
+def remove_noise_and_artefacts(data, eod_x, eod_widths, clusters, original_cutwidth, verbose=0,
+                               w_factor=2, noise_threshold=0.03, artefact_threshold=0.75):
+    """ Remove EOD clusters that are too noisy or result from artefacts
+
+    Parameters
+    ----------
+        data: list of floats
+            Raw recording data.
+        eod_x: list of ints
+            Locations of EODs in samples.
+        eod_widths: list of ints
+            EOD widths in samples.
+        clusters: list of ints
+            EOD cluster labels
+        original_cutwidth : int
+            Width that was used for feature extraction.
+        verbose (optional): int
+            Verbosity level.
+        w_factor (optional): float
+            Multiplication factor for windowsize to use for noise and artefact detection.
+            Defaults to 2.
+
+        noise_threshold (optional): float
+            Threshold that separates noisy clusters from clean clusters.
+            Defaults to 0.003.
+        artefact_threshold (optional): float
+            Threshold that separates artefact from clean pulsefish clusters.
+            Defaults to 0.8.
+
+    Returns
+    -------
+        clusters: list of ints
+            Cluster labels, where noisy cluster and clusters with artefacts have been set to zero.
+    """
+
+    for cluster in np.unique(clusters):
+        if cluster!=-1:
+
+            cutwidth = np.max([np.mean(eod_widths[clusters==cluster])*w_factor, int(original_cutwidth/2)])
+
+            # extract snippets
+            current_x = eod_x[(eod_x>cutwidth) & (eod_x<(len(data)-cutwidth))]
+            current_clusters = clusters[(eod_x>cutwidth) & (eod_x<(len(data)-cutwidth))]
+
+            snippets = np.vstack([data[int(x-cutwidth):int(x+cutwidth)] for x in current_x[current_clusters==cluster]])
+
+            mean_eod = np.mean(snippets, axis=0)
+            eod_std = np.std(snippets, axis=0)
+            noise_ratio = stats.sem(mean_eod)/np.mean(eod_std)
+
+            cut_fft = int(len(np.fft.fft(mean_eod))/2)
+            low_frequency_ratio = np.sum(np.abs(np.fft.fft(mean_eod))[:int(cut_fft/10)])/np.sum(np.abs(np.fft.fft(mean_eod))[:int(cut_fft)])
+            
+            #plt.figure()
+            #plt.plot(mean_eod)
+            #plt.figure()
+            #plt.plot(np.abs(np.fft.fft(mean_eod))[1:int(cut_fft)])
+            #plt.vlines(int(cut_fft/10),0,100)
+            #plt.show()
+
+            #print(noise_ratio)
+            if noise_ratio < noise_threshold:
+                clusters[clusters==cluster] = -1
+                if verbose>0:
+                    print('Deleting cluster %i, which has an SNR of %f'%(cluster,noise_ratio))
+            elif low_frequency_ratio < artefact_threshold:
+                clusters[clusters==cluster] = -1
+                if verbose>0:
+                    print('Deleting cluster %i, which has a low frequency ratio of %f'%(cluster,low_frequency_ratio))
+
+    return clusters
+
+
+def merge_clusters(clusters_1, clusters_2, x_1, x_2,verbose=0): 
+    """ Merge clusters resulting from two clustering methods.
+
+    This method only works  if clustering is performed on the same EODs
+    with the same ordering, where there  is a one to one mapping from
+    clusters_1 to clusters_2. 
+
+    Parameters
+    ----------
+        clusters_1: list of ints
+            EOD cluster labels for cluster method 1.
+        clusters_2: list of ints
+            EOD cluster labels for cluster method 2.
+        x_1: list of ints
+            Indices of EODs for cluster method 1 (clusters_1).
+        x_2: list of ints
+            Indices of EODs for cluster method 2 (clusters_2).
+        verbose (optional): int
+            Verbosity level.
+
+    Returns
+    -------
+        clusters : list of ints
+            Merged clusters.
+        x_merged : list of ints
+            Merged cluster indices.
+    """
+
+    # these arrays become 1 for each EOD that is chosen from that array
+    c1_keep = np.zeros(len(clusters_1))
+    c2_keep = np.zeros(len(clusters_2))
+
+    # add n to one of the cluster lists to avoid overlap
+    ovl = np.max(clusters_1) + 1
+    clusters_2[clusters_2!=-1] = clusters_2[clusters_2!=-1] + ovl
+    
+    # loop untill done
+    while True:
+
+        # compute unique clusters and cluster sizes
+        # of cluster that have not been iterated over
+        c1_labels, c1_size = unique_counts(clusters_1[(clusters_1!=-1) & (c1_keep == 0)])
+        c2_labels, c2_size = unique_counts(clusters_2[(clusters_2!=-1) & (c2_keep == 0)])
+
+        # if all clusters are done, break from loop
+        if len(c1_size) == 0 and len(c2_size) == 0:
+            break
+
+        # if the biggest cluster is in c_p, keep this one and discard all clusters on the same indices in c_t
+        elif np.argmax([np.max(np.append(c1_size,0)), np.max(np.append(c2_size,0))]) == 0:
+            
+            # remove all the mappings from the other indices
+            cluster_mappings, _ = unique_counts(clusters_2[clusters_1==c1_labels[np.argmax(c1_size)]])
+            
+            clusters_2[np.isin(clusters_2, cluster_mappings)] = -1
+            
+            c1_keep[clusters_1==c1_labels[np.argmax(c1_size)]] = 1
+
+            if verbose > 0:
+                print('Keep cluster %i of group 1, delete clusters %s of group 2'%(c1_labels[np.argmax(c1_size)],str(cluster_mappings[cluster_mappings!=-1] - ovl)))
+
+        # if the biggest cluster is in c_t, keep this one and discard all mappings in c_p
+        elif np.argmax([np.max(np.append(c1_size, 0)), np.max(np.append(c2_size, 0))]) == 1:
+            
+            # remove all the mappings from the other indices
+            cluster_mappings, _ = unique_counts(clusters_1[clusters_2==c2_labels[np.argmax(c2_size)]])
+            
+            clusters_1[np.isin(clusters_1, cluster_mappings)] = -1
+
+            c2_keep[clusters_2==c2_labels[np.argmax(c2_size)]] = 1
+
+            if verbose > 0:
+                print('Keep cluster %i of group 2, delete clusters %s of group 1'%(c2_labels[np.argmax(c2_size)] - ovl, str(cluster_mappings[cluster_mappings!=-1])))
+
+    # combine results    
+    clusters = (clusters_1+1)*c1_keep + (clusters_2+1)*c2_keep - 1
+    x_merged = (x_1)*c1_keep + (x_2)*c2_keep
+
+    return clusters, x_merged
+
+
+def delete_moving_fish(clusters, eod_t, T, eod_hights, verbose=0, dt=1, stepsize=0.1, min_eod_factor=1):
+    """
+    Use a sliding window to detect the minimum number of fish detected simultaneously, 
+    then delete all other EOD clusters.
+
+    Parameters
+    ----------
+        clusters: list of ints
+            EOD cluster labels.
+        eod_t: list of floats
+            Timepoints of the EODs (in seconds).
+        T: float
+            Length of recording (in seconds).
+        eod_hights: list of floats
+            EOD amplitudes.
+        verbose (optional): int
+            Verbosity level.
+        dt (optional): float
+            Sliding window size (in seconds).
+        stepsize (optional): float
+            Sliding window stepsize (in seconds).
+        N (optional): int
+            Minimum cluster size.
+
+    Returns
+    -------
+        clusters: list of ints
+            Cluster labels, where deleted clusters have been set to -1.
+    """
+
+    # initialize variables
+    min_clusters = 100
+    average_hight = 0
+    keep_clusters = []
+    ignore_steps = np.zeros(len(np.arange(0, T-dt+stepsize, stepsize)))
+    window_start = 0
+    window_end = T
+
+    # only compute on clusters with minimum length.
+    labels, size = unique_counts(clusters)
+    remove_clusters = np.isin(clusters,labels[size<T*min_eod_factor])
+    clusters[remove_clusters] = -1
+
+    for i,t in enumerate(np.arange(0, T-dt+stepsize, stepsize)):
+        current_clusters = clusters[(eod_t>=t)&(eod_t<t+dt)&(clusters!=-1)]
+
+        if len(np.unique(current_clusters))==0:
+            # ignore all windows with 0 fish.
+            # ignore current step, but also the next N
+            ignore_steps[i-int(dt/stepsize):i+int(dt/stepsize)] = 1
+            
+            if verbose>0:
+                print('Gap in recording at T=%.2f:%.2f'%(t,t+dt))
+
+
+    # sliding window
+    for t,ignore_step in zip(np.arange(0, T-dt+stepsize, stepsize), ignore_steps):
+        current_clusters = clusters[(eod_t>=t)&(eod_t<t+dt)&(clusters!=-1)]
+
+        if (len(np.unique(current_clusters)) <= min_clusters) and (ignore_step==0):
+            
+            # only update keep_clus if min_clus is less than the last save
+            # or equal but the hights are higher.
+            current_labels = np.isin(clusters, np.unique(current_clusters))
+            current_hight = np.mean(eod_hights[current_labels])
+
+            if (current_hight > average_hight) or (len(np.unique(current_clusters)) < min_clusters):
+                keep_clusters = np.unique(current_clusters)
+                min_clusters = len(np.unique(current_clusters))
+                average_hight = current_hight
+                window_start = t
+                window_end = t+dt
+    
+    if verbose>0:
+        print('Estimated nr of fish in recording: %i'%min_clusters)
+
+    # delete all clusters that are not selected
+    clusters[np.invert(np.isin(clusters, keep_clusters))] = -1
+
+    return clusters, [window_start, window_end]
+
+
+def subtract_slope(snippets):
+    """ Subtract underlying slope from all EOD snippets.
+    
+    Method still under revision.
+
+    Parameters
+    ----------
+        snippets: 2-D numpy array
+            All EODs in a recorded stacked as snippets. 
+            Shape = (number of EODs, EOD width)
+    Returns
+    -------
+        snippets: 2-D numpy array
+            EOD snippets with underlying slope subtracted.
+    """
+    #plt.figure()
+    #plt.subplot(121)
+    #plt.plot(snippets.T,alpha=0.1,c='k')
+    left_y = snippets[:,0]
+    right_y = snippets[:,-1]
+    # sorry, my old numpy version ...
+    #slopes = np.linspace(left_y, right_y, snippets.shape[1])
+    delta = right_y - left_y
+    slopes = np.arange(0, snippets.shape[1], dtype=snippets.dtype).reshape((-1,) + (1,) * np.ndim(delta)) + left_y
+    #plt.plot(slopes,alpha=0.1,c='r')
+    #plt.subplot(122)
+    #plt.plot((snippets - slopes.T).T,alpha=0.1,c='b')
+    return snippets - slopes.T
+
+
+def unique_counts(ar):
+    """
+    Find the unique elements of an array and their counts, ignoring shape.
+
+    The following code is condensed from numpy version 1.17.0.
+    """
+    try:
+        return np.unique(ar, return_counts=True)
+    except TypeError:
+        ar = np.asanyarray(ar).flatten()
+        ar.sort()
+        mask = np.empty(ar.shape, dtype=np.bool_)
+        mask[:1] = True
+        mask[1:] = ar[1:] != ar[:-1]
+        idx = np.concatenate(np.nonzero(mask) + ([mask.size],))
+        return ar[mask], np.diff(idx)  