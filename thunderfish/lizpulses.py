--- conflicted
+++ resolved
@@ -1,1058 +1,1020 @@
-"""
-# Extract pulse-type weakly electric fish
-Extract all timepoints where pulsefish EODs are present for each separate pulsefish in a recording.
-
-## Main function
-- `extract_pulsefish()`: checks for pulse-type fish based on the EOD amplitude and shape.
-
-Author: Liz Weerdmeester
-Email: weerdmeester.liz@gmail.com
-
-"""
-
-# NOTE rename pulse_unreliability
-# or just remove at this point
-
-import numpy as np
-import matplotlib.pyplot as plt
-from matplotlib.gridspec import GridSpec
-from scipy import stats
-
-from scipy.signal import argrelextrema
-
-from sklearn.preprocessing import StandardScaler
-from sklearn.decomposition import PCA
-from sklearn.cluster import DBSCAN
-from sklearn.mixture import BayesianGaussianMixture
-from sklearn.metrics import pairwise_distances
-
-from scipy.spatial import distance_matrix
-
-from scipy.interpolate import interp1d
-
-from .eventdetection import detect_peaks
-from .pulse_tracker_helper import makeeventlist, discardnearbyevents, discard_connecting_eods
-
-import warnings
-
-def warn(*args,**kwargs):
-    pass
-warnings.warn=warn
-
-# upgrade numpy functions for backwards compatibility:
-if not hasattr(np, 'isin'):
-    np.isin = np.in1d
-
-
-def extract_pulsefish(data, samplerate, psd, peakwidth=0.002, cutwidth=0.001, threshold_factor=1, verbose=0, plot_steps=False, **cluster_kwargs):
-    """ Extract and cluster pulse fish EODs from recording.
-    
-    Takes recording data containing an unknown number of pulsefish and extracts the mean 
-    EOD and EOD timepoints for each fish present in the recording.
-    
-    Parameters
-    ----------
-    data: 1-D array of float
-        The data to be analysed.
-    samplerate: float
-        Sampling rate of the data in Hertz.
-    peakwidth: float (optional)
-        Peakwidth for peak detection in seconds.
-    cutwidth: float (optional)
-        Width for extracting snippets for clustering based on EOD shape.
-    verbose : int (optional)
-        Verbosity level.
-    **cluster_kwargs: (optional) 
-        keyword arguments for clustering parameters (see 'cluster()')
-        
-    Returns
-    -------
-    mean_eods: list of 2D arrays
-        The average EOD for each detected fish. First column is time in seconds,
-        second column the mean eod, third column the standard error.
-    eod_times: list of 1D arrays
-        For each detected fish the times of EOD peaks in seconds.
-    eod_unreliability: list of floats
-        For each detected fish, the unreliability score, where scores > 0.1
-        signify unreliable EOD means (possibly wavefish or unreliable clusters).
-    """
-
-    mean_eods, eod_times, eod_peaktimes,eod_unreliability,zoom_window = [], [], [], [], []
-    
-    # extract peaks
-    x_peak, x_trough, eod_hights, eod_widths, i_samplerate, i_data, interp_f = extract_eod_times(data, samplerate, psd,
-                                                                 peakwidth,cutwidth,threshold_factor,verbose-1)
-    if len(x_peak)>0:
-
-        # cluster on peaks
-        peak_clusters = cluster(x_peak, eod_hights, eod_widths, i_data, i_samplerate,
-                                cutwidth, interp_f, verbose-1, **cluster_kwargs) 
-
-        # cluster on troughs
-        trough_clusters = cluster(x_trough, eod_hights, eod_widths, i_data, i_samplerate,
-                                  cutwidth, interp_f, verbose-1, **cluster_kwargs)
-
-        # merge peak and trough clusters
-        clusters, x_merge = merge_clusters(peak_clusters, trough_clusters, x_peak, x_trough, verbose-1)
-
-        #if plot_steps:
-        #    # extract mean eods
-        #    mean_eods, eod_times, eod_peaktimes, eod_unreliability = find_window(i_data, x_merge, x_peak, eod_widths,
-        #                                                      clusters, i_samplerate, verbose-1)
-        #    plot_all(data, eod_times, samplerate, mean_eods, eod_unreliability)
-
-            
-        # delete the moving fish
-        clusters, zoom_window = delete_moving_fish(clusters, x_merge/i_samplerate, len(data)/samplerate,
-                                      eod_hights, verbose-1)
-
-        # extract mean eods
-        mean_eods, eod_times, eod_peaktimes, eod_troughtimes, eod_unreliability = find_window(i_data, x_merge, x_peak, x_trough, eod_widths,
-                                                              clusters, i_samplerate, verbose-1)
-
-        if plot_steps:
-            plot_all(data, eod_peaktimes, eod_troughtimes, samplerate, mean_eods, eod_unreliability)
-    
-    return mean_eods, eod_times, eod_peaktimes, zoom_window
-
-
-def extract_eod_times(data, samplerate, psd, peakwidth, cutwidth, threshold_factor=1,verbose=0,plot_steps=True,interp_freq=500000):
-    """ Extract peaks from data which are potentially EODs.
-
-    Parameters
-    ----------
-    data: 1-D array of float
-        The data to be analysed.
-    peakwidth: int
-        Peakwidth for peak detection in samples.
-    cutwidth: int
-        Width for extracting snippets for clustering based on EOD shape in samples.
-    threshold_factor: float (optional)
-        Multiplication factor for peak detection threshold.
-    verbose : int (optional)
-        Verbosity level.
-
-    Returns
-    -------
-    x_peak: array of ints
-        Indices of EOD peaks in data.
-    x_trough: array of ints
-        Indices of EOD troughs in data. There is one x_trough for each x_peak.
-    eod_hights: array of floats
-        EOD hights for each x_peak.
-    eod_widths: array of ints
-        EOD widths for each x_peak (in samples).
-    """
-
-    #NOTE: try to skip this.
-    try:
-        x = np.linspace(0,samplerate/2,len(psd))
-        print(psd.shape)
-        plt.figure()
-        plt.plot(psd[:,0],psd[:,1])
-        plt.show()
-        ot = np.sqrt(psd[-1,1]*np.diff(psd[-2:,0])[0])*6 #np.max(np.diff(data))*0.1
-        interp_f = int(interp_freq/samplerate)
-        f = interp1d(range(len(data)),data,kind='quadratic')
-        data = f(np.arange(0,len(data)-1,1/interp_f))
-    except MemoryError:
-        interp_f = 1
-
-    orig_x_peaks = np.zeros(int(samplerate*interp_f))
-
-    factor=0.001
-
-    #threshold_factor=0.1
-    # -> determine threshold by: compute fft on whole snippet
-    # -> the power in the high frequency is the noise floor.
-
-    #fft = np.fft.fft(data)
-    #cut_fft = int(len(fft)/2)
-    #fft = np.abs(fft[:cut_fft])
-    #x = np.linspace(0,interp_freq/2,cut_fft)
-    #threshold = np.sum(fft[:int(len(fft/2))][-:])
-
-    #plt.figure()
-    #plt.plot(x,fft)
-    #plt.show()
-
-    #print('threshold estimate by fft')
-    #threshold = np.sum(fft[-int((1/5)*len(fft)):])/((1/5)*(1/2)*interp_freq)/8
-    #print(threshold)
-
-    # NOTE instead of making threshold higher, start high and decrease each iteration
-
-    while len(orig_x_peaks)>len(data)*factor: 
-        print('previous thresh estimate')
-        threshold = ot*threshold_factor
-        print(threshold)    
-        orig_x_peaks, orig_x_troughs = detect_peaks(data, threshold)
-        print('manual threshold:', threshold)
-        threshold_factor = threshold_factor*2
-<<<<<<< HEAD
-    
-=======
-
-    # standard deviation of data in small snippets:
-    win_size = 0.001   # XXX make this a parameter
-    win_size_indices = int(win_size * samplerate)
-    n_stds = 1000      # XXX make this a parameter
-    step = len(data)//n_stds
-    if step < 1:
-        step = 1
-    stds = [np.std(data[i:i+win_size_indices], ddof=1)
-            for i in range(0, len(data)-win_size_indices, step)]
-    # the distribution of stds will be a Gaussian with mean given by
-    # the standard deviation of the noise plus a tail introduced by
-    # the EOD pulses. We are interested in the mean standard deviation
-    # of the noise only. Taking the median of the standard deviations
-    # seems to be a good guess.
-    # XXX The factor 6 should be a parameter, i.e. threhsold_factor.
-    threshold = np.median(stds) * 6.0
-    print('median threshold:', threshold)
-    orig_x_peaks, orig_x_troughs = detect_peaks(data, threshold)
-
->>>>>>> 540cbf98
-    if len(orig_x_peaks)==0 or len(orig_x_peaks)>samplerate:
-        if verbose>0:
-            print('No peaks detected.')
-        return [], [], [], [], samplerate*interp_f,data, interp_f
-    else:
-        peaks = makeeventlist(orig_x_peaks, orig_x_troughs, data, 10*peakwidth*samplerate*interp_f, 2*interp_f, verbose-1)
-        
-        if plot_steps:
-            plt.figure()
-            plt.plot(data)
-            plt.plot(peaks[0],data[peaks[0].astype('int')],'o')
-            plt.plot(peaks[1],data[peaks[1].astype('int')],'o')
-
-        
-        #peakindices, _, _ = discardnearbyevents(peaks[0], peaks[3], peaks[3]/peaks[4], peakwidth,verbose-1)
-        #x_peaks, x_troughs, eod_hights, eod_widths = discard_connecting_eods(peaks[0][peakindices], peaks[1][peakindices], peaks[3][peakindices], peaks[4][peakindices],verbose-1)
-        x_peaks, x_troughs, eod_hights, eod_widths = discard_connecting_eods(peaks[0], peaks[1], peaks[3], peaks[4],verbose-1)
-        
-        if plot_steps:
-            plt.plot(x_peaks,data[x_peaks.astype('int')],'x',ms=10)
-            plt.plot(x_troughs,data[x_troughs.astype('int')],'x',ms=10)
-        
-        
-                
-        #peakindices = discardnearbyevents(x_peaks, x_troughs, eod_widths, eod_hights/eod_widths, 0.1*peakwidth*samplerate*interp_f, verbose-1)
-
-        #x_peaks=x_peaks[peakindices]
-        #x_troughs = x_troughs[peakindices]
-        #eod_hights = eod_hights[peakindices]
-        #eod_widths = eod_widths[peakindices]
-
-        if plot_steps:
-            plt.plot(x_peaks,data[x_peaks.astype('int')],'o',ms=10,alpha=0.5)
-            plt.plot(x_troughs,data[x_troughs.astype('int')],'o',ms=10,alpha=0.5)
-        
-
-        # only take those where the cutwidth does not casue issues
-        cut_idx = np.where((x_peaks>int(cutwidth*samplerate*interp_f/2)) & (x_peaks<(len(data)-int(cutwidth*samplerate*interp_f/2))) & (x_troughs>int(cutwidth*samplerate*interp_f/2)) & (x_troughs<(len(data)-int(cutwidth*samplerate*interp_f/2))))[0]
-        
-        if verbose==1:
-            print('Remaining peaks after EOD extraction                    %5i\n'%(len(cut_idx)))
-        elif verbose>0:
-            print('Remaining peaks after deletion due to cutwidth          %5i\n'%(len(cut_idx)))
-
-
-        return x_peaks[cut_idx], x_troughs[cut_idx], eod_hights[cut_idx], eod_widths[cut_idx], samplerate*interp_f, data, interp_f
-
-
-def cluster(eod_x, eod_hights, eod_widths, data, samplerate, cutwidth, interp_f, verbose=0, minp=10,
-            percentile=75, n_pc=3, n_gaus=6, n_init=5, max_iter=200, remove_slope=True,plot_steps=True):
-    """ Cluster EODs.
-
-    First cluster on EOD hights using a Bayesian Gaussian Mixture model, 
-    then cluster on EOD waveform with DBSCAN. Clustering on EOD waveform is performed
-    twice, once on scaled EODs and once on non-scaled EODs. Clusters are merged afterwards.
-
-    Parameters
-    ----------
-    eod_x: list of ints
-        Locations of EODs in samples.
-    eod_hights: list of floats
-        EOD hights.
-    eod_widths: list of ints
-        EOD widths in samples.
-    data: list of floats
-        Raw recording data.
-    samplerate : int or float
-        Sample rate of raw data.
-    cutwidth: float
-        Width for extracting snippets for clustering based on EOD shape.
-    verbose (optional): int
-        Verbosity level.
-    minp (optional): int
-        Minimun number of points for core cluster (DBSCAN).
-        Defaults to 10.
-    percentile (optional): float
-        Percentile for determining epsilon from knn distribution where k=minp.
-        Defaults to 75.
-    n_pc (optional): int
-        Number of PCs to use for PCA.
-        Defaults to 3.
-    n_gaus (optional): int
-        Maximun number of gaussians to fit for clustering on EOD hights.
-        Defaults to 4.
-    n_init (optional): int
-        Number of initializations for BayesianGaussianMixture method. 
-        Increase for improved accuracy, decrease for improved computation speed.
-        Defaults to 1.
-    max_iter (optional): int
-        Maximum number of iterations for BayesianGausssianMixture method.
-    remove_slope (optional): boolean
-        If True, subtract slope to improve clustering for pulse EODs superimposed on slow wavefish.
-        Defaults to False, as method is still being tested.
-
-    Returns
-    -------
-    labels : list of ints
-        EOD cluster labels based on hight and EOD waveform.
-    """
-
-    # initiate labels based on hight
-
-    hight_labels = np.ones(eod_hights.shape)
-    
-    if ((np.max(eod_hights) - np.min(eod_hights))/np.max(eod_hights)) > 0.1 and len(eod_hights) >= n_gaus:
-
-        # classify by height
-        BGM_model = BayesianGaussianMixture(n_gaus, max_iter=max_iter, n_init=n_init)
-        hight_labels = BGM_model.fit_predict(stats.zscore(eod_hights).reshape(-1, 1))
-        
-        if plot_steps:
-            plt.figure()
-            plt.subplot(1,3,1)
-            plt.hist(eod_hights)
-            plt.subplot(1,3,2)
-            for h in np.unique(hight_labels):
-                plt.hist(eod_hights[hight_labels==h])
-
-        # set small clusters to -1.
-        #for hl in np.unique(hight_labels):
-        #    if len(hight_labels[hight_labels==hl])<minp:
-        #        hight_labels[hight_labels==hl] = -1
-
-        # 1. compare all the means of the gaussians. If they are too close, merge them.
-        meds = []
-        for l in np.unique(hight_labels):
-            meds.append(np.median(eod_hights[hight_labels==l]))
-
-        mapping = {}
-        for l1,m1 in enumerate(meds):
-            for l2,m2 in enumerate(meds):
-                if m1!=m2:
-                    
-                    if np.abs(np.diff([m1,m2]))/np.max([m1,m2]) < 0.1:
-                        mapping[l1] = l2
-    
-
-        for mk,mv in mapping.items():
-            hight_labels[hight_labels==mk] = mv
-
-        ul = np.unique(hight_labels)
-        thresholds = np.vstack([[np.max(eod_hights[hight_labels==hl]),np.min(eod_hights[hight_labels==hl])] for hl in ul])
-
-        for t,hl in zip(thresholds,ul):
-            tr = thresholds.flatten()
-
-            # is there any other time that splits the min and max?
-            if len(tr[(tr>np.min(t)) & (tr<np.max(t))])>0:
-                hlb = hight_labels[hight_labels==hl]
-                c_eodh = eod_hights[hight_labels==hl]
-                maxlab = np.max(hight_labels)+1
-                for split in np.sort(tr[(tr>np.min(t)) & (tr<np.max(t))]):
-                    hlb[c_eodh>split] = maxlab
-                    maxlab = maxlab+1
-                hight_labels[hight_labels==hl] = hlb
-
-        # if any of the clusters merged have very little height difference, merge them.
-        
-
-             
-
-
-        '''
-        ul = np.unique(hight_labels)
-        if len(np.unique(hight_labels))>1:
-            for i, hight_label in enumerate(ul):
-                for j, hight_label2 in enumerate(ul):
-                    if hight_label!=hight_label2:
-                        med1 = np.median(eod_hights[hight_labels==hight_label])
-                        med2 = np.median(eod_hights[hight_labels==hight_label2])
-        
-        ul = np.unique(hight_labels)
-        if len(np.unique(hight_labels))>1:
-            for i, hight_label in enumerate(ul):
-                if ((np.max(eod_hights[hight_labels!=hight_label]) - np.min(eod_hights[hight_labels!=hight_label]))/np.max(eod_hights[hight_labels!=hight_label])) < 0.25:
-                    hight_labels[hight_labels!=hight_label] = np.max(hight_labels) + 1
-        '''
-        if plot_steps:
-            plt.subplot(1,3,3)
-            for h in np.unique(hight_labels):
-                plt.hist(eod_hights[hight_labels==h])
-
-        if verbose>0:
-            if not BGM_model.converged_:
-                print('!!! Gaussian mixture did not converge !!!')
-    if verbose>0:
-        print('Clusters generated based on EOD amplitude:')
-        [print('N_{} = {:>4}      h_{} = {:.4f}'.format(h,len(hight_labels[hight_labels==h]),h,np.mean(eod_hights[hight_labels==h]))) for h in np.unique(hight_labels)]
-
-    # now cluster based on waveform
-    labels = np.ones(len(hight_labels))*-1    
-    
-    # extract snippets
-    snippets = np.vstack([data[int(x-cutwidth*samplerate/2):int(x+cutwidth*samplerate/2)] for x in eod_x]) 
-    
-    if remove_slope:
-        snippets = subtract_slope(snippets)
-    
-    # keep track of the labels so that no labels are overwritten
-    max_label = 0
-    
-    if plot_steps:
-        plt.figure()
-
-    for i,hight_label in enumerate(np.unique(hight_labels)):
-        if len(hight_labels[hight_labels==hight_label]) > minp:
-            
-            # extract snippets, idxs and hs for this hight cluster
-            current_snippets = StandardScaler().fit_transform(snippets[hight_labels==hight_label].T).T
-            
-            clusters = np.ones(len(current_snippets))*-1
-            ceod_widths = eod_widths[hight_labels==hight_label]
-
-            fast_features = current_snippets[ceod_widths<3*np.median(eod_widths)]#PCA(n_pc).fit(current_snippets).transform(current_snippets)
-            slow_features = current_snippets[ceod_widths>=3*np.median(eod_widths)]
-
-            slow_clusters = np.ones(len(slow_features))*-1
-            fast_clusters = np.ones(len(fast_features))*-1
-
-            if len(fast_features)>minp:
-
-                fast_features = PCA(n_pc).fit(fast_features).transform(fast_features)
-
-                minpc = max(minp,int(len(fast_features)*0.05))
-            
-                # determine good epsilon for DBSCAN  
-                knn = np.sort(pairwise_distances(fast_features, fast_features))[:,minpc]        
-                eps = np.percentile(knn, percentile)
-
-                # cluster by EOD shape
-                fast_clusters = DBSCAN(eps=eps, min_samples=minp).fit(fast_features).labels_
-                
-                if plot_steps:
-                    plt.subplot(4,len(np.unique(hight_labels)),i+1)
-
-                    cols = ['b','r','g','y','m','c']
-                
-                    for j,c in enumerate(np.unique(fast_clusters)):
-                        if c==-1:
-                            plt.plot(fast_features[fast_clusters==c].T,alpha=0.1,c='k')
-                        else:
-                            plt.plot(fast_features[fast_clusters==c].T,alpha=0.1,c=cols[j%len(cols)])
-                            plt.title('dbscan, h = %f'%(np.mean(eod_hights[hight_labels==hight_label])))              
-
-            if len(slow_features)>minp:
-
-                slow_features = PCA(n_pc).fit(slow_features).transform(slow_features)
-
-                minpc = max(minp,int(len(slow_features)*0.05))
-            
-                # determine good epsilon for DBSCAN  
-                knn = np.sort(pairwise_distances(slow_features, slow_features))[:,minpc]        
-                eps = np.percentile(knn, percentile)
-
-                # cluster by EOD shape
-                slow_clusters = DBSCAN(eps=eps, min_samples=minp).fit(slow_features).labels_
-
-                if plot_steps:              
-                    plt.subplot(4,len(np.unique(hight_labels)),len(np.unique(hight_labels))+i+1)
-                    cols = ['b','r','g','y','m','c']
-                
-                    for j,c in enumerate(np.unique(slow_clusters)):
-                        if c==-1:
-                            plt.plot(slow_features[slow_clusters==c].T,alpha=0.1,c='k')
-                        else:
-                            plt.plot(slow_features[slow_clusters==c].T,alpha=0.1,c=cols[j%len(cols)])
-                            plt.title('dbscan, h = %f'%(np.mean(eod_hights[hight_labels==hight_label])))               
-                
-            if len(fast_clusters) > 0:
-                slow_clusters[slow_clusters==-1] = -np.max(fast_clusters) - 2
-                clusters[ceod_widths<3*np.median(eod_widths)] = fast_clusters
-                clusters[ceod_widths>=3*np.median(eod_widths)] = slow_clusters + np.max(fast_clusters) + 1
-            else:
-                clusters[ceod_widths>=3*np.median(eod_widths)] = slow_clusters
-
-            
-            if plot_steps:
-                plt.subplot(4,len(np.unique(hight_labels)),len(np.unique(hight_labels))*2+i+1)
-
-                for j,c in enumerate(np.unique(clusters)):
-                    if c==-1:
-                        plt.plot(current_snippets[clusters==c].T,alpha=0.1,c='k')
-                    else:
-                        plt.plot(current_snippets[clusters==c].T,alpha=0.1,c=cols[j%len(cols)])
-                        plt.title('dbscan, h = %f'%(np.mean(eod_hights[hight_labels==hight_label])))
-            
-            if verbose > 0:
-                if np.max(clusters) == -1:
-                    print('No EODs in hight cluster %i'%hight_label)
-                elif len(np.unique(clusters[clusters!=-1]))>1:
-                    print('%i different EODs in hight cluster %i'%(len(np.unique(clusters[clusters!=-1])),hight_label))
-            
-            # update maxlab so that no clusters are overwritten
-            clusters[clusters==-1] = -max_label - 1
-            labels[hight_labels==hight_label] = clusters + max_label
-            max_label = np.max(labels) + 1
-
-        elif verbose>0:
-            print('Too few EODs in hight cluster %i'%hight_label)
-
-    if verbose>0:
-        print('Clusters generated based on hight and shape: ')
-        [print('N_{} = {:>4}'.format(int(l),len(labels[labels==l]))) for l in np.unique(labels[labels!=-1])]
-
-    # remove double detections
-    #labels = remove_double_detections(labels,eod_widths,eod_x)
-
-    # remove noise
-    labels = remove_noise_and_artefacts(data, eod_x, eod_widths, labels,
-                                              int(cutwidth*samplerate), interp_f, verbose-1)
-
-    labels = remove_sparse_detections(labels,eod_widths,samplerate,verbose-1)
-
-    labels = delete_unreliable_fish(labels,eod_widths,eod_x,verbose-1)
-
-    labels = delete_wavefish(data,labels,eod_x,eod_widths,verbose-1)
-
-    # re-merge clusters incorrectly separated by hight
-    #labels = remerge(labels,snippets)
-
-
-    if plot_steps==True:
-        f, axes = plt.subplots(1,len(np.unique(labels)))
-        if len(np.unique(labels))>1:
-            for ax,l in zip(axes,np.unique(labels)):
-                ax.plot(snippets[labels==l].T,c='b',alpha=0.1)
-                ax.set_title(l)
-        else:
-            axes.plot(snippets.T,c='r',alpha=0.1)
-            axes.set_title('-1')
-
-    # return the cluster labels             
-    return labels
-
-def remerge(labels,snippets):
-    ul = np.unique(labels[labels!=-1])
-    if len(ul)>0:
-        means = np.stack([np.mean(snippets[labels==l],axis=0) for l in ul])
-        print(means)
-        mapping = {}
-        for i,m1 in enumerate(means):
-            for j,m2 in enumerate(means):
-                #plt.figure()
-                #plt.plot(m1)
-                #plt.plot(m2)
-                #plt.show()
-                if i!=j:
-                    merge = 0.5*(np.std(m1-m2)**2) / (np.std(m1)**2+np.std(m2)**2)
-                    if merge<0.05:
-                        mapping[ul[i]] = ul[j]
-                    #if merge
-        print('merge mapping')
-        print(mapping)
-        for mk,mv in mapping.items():
-            labels[labels==mk] = mv
-    return labels
-
-
-def find_window(data, eod_x, eod_peak_x, eod_tr_x, eod_widths, clusters, samplerate, verbose=0, w_factor=4):
-    """ Extract mean EODs, EOD timepoints and unreliability score for each EOD cluster.
-
-    Parameters
-    ----------
-        data: list of floats
-            Raw recording data.
-        eod_x: list of ints
-            Locations of EODs in samples.
-        eod_widths: list of ints
-            EOD widths in samples.
-        clusters: list of ints
-            EOD cluster labels
-        samplerate: float
-            samplerate of recording  
-        verbose (optional): int   
-            Verbosity level.           
-        w_factor (optional): float
-            Multiplication factor for window used to extract noise and artefacts.
-            Defaults to 4.
-
-    Returns
-    -------
-        mean_eods: list of 2D arrays
-            The average EOD for each detected fish. First column is time in seconds,
-            second column the mean eod, third column the standard error.
-        eod_times: list of 1D arrays
-            For each detected fish the times of EOD peaks in seconds.
-        unreliability: list of floats
-            Measure of unreliability of extracted fish. Numbers above 0.1 indicate 
-            wavefish or unreliable pulsefish clusters.
-    """
-
-    mean_eods, eod_times, eod_peak_times, eod_tr_times, eod_hights = [], [], [], [], []
-    unreliability = []
-
-    for cluster in np.unique(clusters):
-        if cluster!=-1:
-            cutwidth = np.mean(eod_widths[clusters==cluster])*w_factor
-            current_x = eod_x[(eod_x>cutwidth) & (eod_x<(len(data)-cutwidth))]
-            current_clusters = clusters[(eod_x>cutwidth) & (eod_x<(len(data)-cutwidth))]
-
-            snippets = np.vstack([data[int(x-cutwidth):int(x+cutwidth)] for x in current_x[current_clusters==cluster]])
-            mean_eod = np.mean(snippets, axis=0)
-            eod_time = np.arange(len(mean_eod))/samplerate - cutwidth/samplerate
-
-            mean_eod = np.vstack([eod_time, mean_eod, np.std(snippets, axis=0)])
-
-            mean_eods.append(mean_eod)
-            eod_times.append(eod_x[clusters==cluster]/samplerate)
-            eod_hights.append(np.min(mean_eod)-np.max(mean_eod))
-            eod_peak_times.append(eod_peak_x[clusters==cluster]/samplerate)
-            eod_tr_times.append(eod_tr_x[clusters==cluster]/samplerate)
-
-            # leave out unreliability, also in thunderfish!
-            unreliability.append(0)#np.max(np.median(eod_widths[clusters==cluster])/np.diff(eod_x[cluster==clusters])))
-           
-            if verbose>0:
-                print('unreliability score: %f'%unreliability[-1])
-
-    return [m for _,m in sorted(zip(eod_hights,mean_eods))], [t for _,t in sorted(zip(eod_hights,eod_times))], [pt for _,pt in sorted(zip(eod_hights,eod_peak_times))], [tt for _,tt in sorted(zip(eod_hights,eod_tr_times))], [ur for _,ur in sorted(zip(eod_hights,unreliability))]
-
-def delete_unreliable_fish(clusters,eod_widths,eod_x,verbose):
-    for cluster in np.unique(clusters[clusters!=-1]):
-        
-        if np.max(np.median(eod_widths[clusters==cluster])/np.diff(eod_x[cluster==clusters])) > 0.5:
-            if verbose>0:
-                print('deleting unreliable cluster %i, score=%f'%(cluster,np.max(np.median(eod_widths[clusters==cluster])/np.diff(eod_x[cluster==clusters]))))
-            clusters[clusters==cluster] = -1
-    return clusters
-
-
-def delete_wavefish(data, clusters, eod_x, eod_widths, verbose=0, w_factor=8):
-    for cluster in np.unique(clusters):
-        if cluster < 0:
-            continue
-        cutwidth = np.mean(eod_widths[clusters==cluster])*w_factor
-        current_x = eod_x[(eod_x>cutwidth) & (eod_x<(len(data)-cutwidth))]
-        current_clusters = clusters[(eod_x>cutwidth) & (eod_x<(len(data)-cutwidth))]
-
-        snippets = np.vstack([data[int(x-cutwidth):int(x+cutwidth)] for x in current_x[current_clusters==cluster]])
-        
-        mean_eod = np.mean(snippets, axis=0)
-        mean_eod = subtract_slope(mean_eod.reshape(1,-1)).flatten()
-        pk, tr = detect_peaks(np.concatenate(([mean_eod[0]*10],mean_eod,[mean_eod[-1]*10])), 0.5*(np.max(mean_eod)-np.min(mean_eod)))
-
-        pk = pk[(pk>0)&(pk<len(mean_eod))]
-        tr = tr[(tr>0)&(tr<len(mean_eod))]
-
-        pk2 = argrelextrema(mean_eod,np.greater)[0]
-        tr2 = argrelextrema(mean_eod,np.less)[0]
-        idxs = np.sort(np.concatenate((tr2,pk2)))
-        slopes = np.abs(np.diff(mean_eod[idxs]))
-        m_slope = np.argmax(slopes)
-        centered = np.min(np.abs(idxs[m_slope:m_slope+2] - int(len(mean_eod)/2)))
-
-        idxs = np.sort(np.concatenate((pk2,tr2)))
-        hdiffs = np.diff(mean_eod[idxs])
-
-        if len(pk)>0 and len(tr)>0:
-
-            w_diff = np.abs(np.diff(np.sort(np.concatenate((pk,tr)))))
-
-            print(len(hdiffs[np.abs(hdiffs>0.5*(np.max(mean_eod)-np.min(mean_eod)))]))
-
-            if centered>10 or np.abs(np.diff(idxs[m_slope:m_slope+2])) < np.mean(eod_widths[clusters==cluster])*0.5 or len(pk) + len(tr)>5 or np.min(w_diff)>2*cutwidth/w_factor or len(hdiffs[np.abs(hdiffs)>0.5*(np.max(mean_eod)-np.min(mean_eod))])>=5:
-                if verbose>0:
-                    print('Deleting cluster %i, which is a wavefish'%cluster)
-                clusters[clusters==cluster] = -1
-        elif centered>10:
-            # NOTE change this so that only snips with high center peak are kept.
-            
-            # if the biggest difference between argextrema is in the middle then?
-
-            if verbose>0:
-                print('Deleting cluster %i, which is a sidepeak'%cluster)
-            clusters[clusters==cluster] = -1
-
-    return clusters
-
-
-def remove_double_detections(clusters,eod_widths,eod_x):
-    for c in np.unique(clusters):
-        if c < 0:
-            continue
-        cc = clusters[clusters==c]
-        isi = np.append(np.diff(eod_x[clusters == c]),1000)
-
-        cc[np.median(eod_widths[clusters==c])/isi > 0.9] = -1
-        clusters[clusters==c] = cc
-    return clusters
-
-def remove_sparse_detections(clusters,eod_widths, samplerate, verbose, factor = 0.004):
-    for c in np.unique(clusters):
-        if c!=-1:
-            n = len(clusters[clusters==c])
-            w = np.median(eod_widths[clusters==c])/samplerate
-            if n*w < factor:
-                if verbose>0:
-                    print('cluster %i is too sparse'%c)
-                clusters[clusters==c] = -1
-    return clusters
-
-    
-def remove_noise_and_artefacts(data, eod_x, eod_widths, clusters, original_cutwidth, int_f, verbose=0,
-                               w_factor=2, noise_threshold=0.75, artefact_threshold=0.75, cutoff_f=10000):
-    """ Remove EOD clusters that are too noisy or result from artefacts
-
-    Parameters
-    ----------
-        data: list of floats
-            Raw recording data.
-        eod_x: list of ints
-            Locations of EODs in samples.
-        eod_widths: list of ints
-            EOD widths in samples.
-        clusters: list of ints
-            EOD cluster labels
-        original_cutwidth : int
-            Width that was used for feature extraction.
-        verbose (optional): int
-            Verbosity level.
-        w_factor (optional): float
-            Multiplication factor for windowsize to use for noise and artefact detection.
-            Defaults to 2.
-
-        noise_threshold (optional): float
-            Threshold that separates noisy clusters from clean clusters.
-            Defaults to 0.003.
-        artefact_threshold (optional): float
-            Threshold that separates artefact from clean pulsefish clusters.
-            Defaults to 0.8.
-
-    Returns
-    -------
-        clusters: list of ints
-            Cluster labels, where noisy cluster and clusters with artefacts have been set to zero.
-    """
-
-    for cluster in np.unique(clusters):
-        if cluster!=-1:
-
-            cutwidth = np.max([np.mean(eod_widths[clusters==cluster])*w_factor, int(original_cutwidth/2)])
-
-            # extract snippets
-            current_x = eod_x[(eod_x>cutwidth) & (eod_x<(len(data)-cutwidth))]
-            current_clusters = clusters[(eod_x>cutwidth) & (eod_x<(len(data)-cutwidth))]
-
-            snippets = np.vstack([data[int(x-cutwidth):int(x+cutwidth)] for x in current_x[current_clusters==cluster]])
-            snippets = subtract_slope(snippets)
-
-            mean_eod = np.mean(snippets, axis=0)
-            eod_std = np.std(snippets, axis=0)
-
-            b = np.mean(np.abs(np.diff(snippets,axis=0)),axis=0)
-            a = np.abs(mean_eod)
-            noise_ratio = np.nanmean(np.divide(np.ma.masked_invalid(a),np.ma.masked_invalid(b))) #, out=np.zeros_like(a),where=b!=0))
-
-            noise_ratio2 = np.var(mean_eod)/(np.mean(eod_std))
-            noise_ratio3 = np.mean(stats.sem(snippets,axis=0))#/np.mean(eod_std)
-
-            #print(a)
-            #print(b)
-            #print(np.divide(a,b))
-            print('SNR')
-            print(noise_ratio)
-            print(noise_ratio2)
-
-            cut_fft = int(len(np.fft.fft(mean_eod))/2)
-            
-            low_frequency_ratio = np.sum(np.abs(np.fft.fft(mean_eod))[1:int(cut_fft/(2*int_f))])/np.sum(np.abs(np.fft.fft(mean_eod))[1:int(cut_fft)])
-            '''
-            plt.figure()
-            plt.plot(snippets.T,c='b',alpha=0.1)
-            plt.plot(mean_eod,c='k')
-            plt.show()
-
-            
-            plt.figure()
-            plt.plot(np.abs(np.fft.fft(mean_eod))[1:int(cut_fft)])
-            plt.plot(np.abs(np.fft.fft(mean_eod))[1:int(cut_fft/(2*int_f))])
-            
-            plt.show()
-            '''           
-
-            if noise_ratio < noise_threshold: # or noise_ratio2<0.00:# or noise_ratio3 > 0.1:
-                clusters[clusters==cluster] = -1
-                if verbose>0:
-                    print('Deleting cluster %i, which has an SNR of %f'%(cluster,noise_ratio))
-                    #plt.figure()
-                    #plt.plot(snippets.T,c='b',alpha=0.1)
-                    #plt.title('Deleting cluster %i, which has an SNR of %f'%(cluster,noise_ratio))
-            elif low_frequency_ratio < artefact_threshold:
-                clusters[clusters==cluster] = -1
-                if verbose>0:
-                    print('Deleting cluster %i, which has a low frequency ratio of %f'%(cluster,low_frequency_ratio))
-
-    return clusters
-
-
-def merge_clusters(clusters_1, clusters_2, x_1, x_2,verbose=0): 
-    """ Merge clusters resulting from two clustering methods.
-
-    This method only works  if clustering is performed on the same EODs
-    with the same ordering, where there  is a one to one mapping from
-    clusters_1 to clusters_2. 
-
-    Parameters
-    ----------
-        clusters_1: list of ints
-            EOD cluster labels for cluster method 1.
-        clusters_2: list of ints
-            EOD cluster labels for cluster method 2.
-        x_1: list of ints
-            Indices of EODs for cluster method 1 (clusters_1).
-        x_2: list of ints
-            Indices of EODs for cluster method 2 (clusters_2).
-        verbose (optional): int
-            Verbosity level.
-
-    Returns
-    -------
-        clusters : list of ints
-            Merged clusters.
-        x_merged : list of ints
-            Merged cluster indices.
-    """
-
-    # these arrays become 1 for each EOD that is chosen from that array
-    c1_keep = np.zeros(len(clusters_1))
-    c2_keep = np.zeros(len(clusters_2))
-
-    # add n to one of the cluster lists to avoid overlap
-    ovl = np.max(clusters_1) + 1
-    clusters_2[clusters_2!=-1] = clusters_2[clusters_2!=-1] + ovl
-    
-    # loop untill done
-    while True:
-
-        # compute unique clusters and cluster sizes
-        # of cluster that have not been iterated over
-        c1_labels, c1_size = unique_counts(clusters_1[(clusters_1!=-1) & (c1_keep == 0)])
-        c2_labels, c2_size = unique_counts(clusters_2[(clusters_2!=-1) & (c2_keep == 0)])
-
-        # if all clusters are done, break from loop
-        if len(c1_size) == 0 and len(c2_size) == 0:
-            break
-
-        # if the biggest cluster is in c_p, keep this one and discard all clusters on the same indices in c_t
-        elif np.argmax([np.max(np.append(c1_size,0)), np.max(np.append(c2_size,0))]) == 0:
-            
-            # remove all the mappings from the other indices
-            cluster_mappings, _ = unique_counts(clusters_2[clusters_1==c1_labels[np.argmax(c1_size)]])
-            
-            clusters_2[np.isin(clusters_2, cluster_mappings)] = -1
-            
-            c1_keep[clusters_1==c1_labels[np.argmax(c1_size)]] = 1
-
-            if verbose > 0:
-                print('Keep cluster %i of group 1, delete clusters %s of group 2'%(c1_labels[np.argmax(c1_size)],str(cluster_mappings[cluster_mappings!=-1] - ovl)))
-
-        # if the biggest cluster is in c_t, keep this one and discard all mappings in c_p
-        elif np.argmax([np.max(np.append(c1_size, 0)), np.max(np.append(c2_size, 0))]) == 1:
-            
-            # remove all the mappings from the other indices
-            cluster_mappings, _ = unique_counts(clusters_1[clusters_2==c2_labels[np.argmax(c2_size)]])
-            
-            clusters_1[np.isin(clusters_1, cluster_mappings)] = -1
-
-            c2_keep[clusters_2==c2_labels[np.argmax(c2_size)]] = 1
-
-            if verbose > 0:
-                print('Keep cluster %i of group 2, delete clusters %s of group 1'%(c2_labels[np.argmax(c2_size)] - ovl, str(cluster_mappings[cluster_mappings!=-1])))
-
-    # combine results    
-    clusters = (clusters_1+1)*c1_keep + (clusters_2+1)*c2_keep - 1
-    x_merged = (x_1)*c1_keep + (x_2)*c2_keep
-
-    return clusters, x_merged
-
-
-def delete_moving_fish(clusters, eod_t, T, eod_hights, verbose=0, dt=1, stepsize=0.1, min_eod_factor=1):
-    """
-    Use a sliding window to detect the minimum number of fish detected simultaneously, 
-    then delete all other EOD clusters.
-
-    Parameters
-    ----------
-        clusters: list of ints
-            EOD cluster labels.
-        eod_t: list of floats
-            Timepoints of the EODs (in seconds).
-        T: float
-            Length of recording (in seconds).
-        eod_hights: list of floats
-            EOD amplitudes.
-        verbose (optional): int
-            Verbosity level.
-        dt (optional): float
-            Sliding window size (in seconds).
-        stepsize (optional): float
-            Sliding window stepsize (in seconds).
-        N (optional): int
-            Minimum cluster size.
-
-    Returns
-    -------
-        clusters: list of ints
-            Cluster labels, where deleted clusters have been set to -1.
-    """
-
-    # initialize variables
-    min_clusters = 100
-    average_hight = 0
-    keep_clusters = []
-    ignore_steps = np.zeros(len(np.arange(0, T-dt+stepsize, stepsize)))
-    window_start = 0
-    window_end = dt
-
-    # only compute on clusters with minimum length.
-    labels, size = unique_counts(clusters)
-    remove_clusters = np.isin(clusters,labels[size<T*min_eod_factor])
-    clusters[remove_clusters] = -1
-
-    for i,t in enumerate(np.arange(0, T-dt+stepsize, stepsize)):
-        current_clusters = clusters[(eod_t>=t)&(eod_t<t+dt)&(clusters!=-1)]
-
-        if len(np.unique(current_clusters))==0:
-            # ignore all windows with 0 fish.
-            # ignore current step, but also the next N
-            ignore_steps[i-int(dt/stepsize):i+int(dt/stepsize)] = 1
-            
-            if verbose>0:
-                print('Gap in recording at T=%.2f:%.2f'%(t,t+dt))
-        #else:
-        #    all_lens.append(len(np.unique(current_clusters)))
-
-    # ignore couldnt be set for begin or end of recording. so only slide from 1 to 7?
-
-    # sliding window
-    for t,ignore_step in zip(np.arange(0, T-dt+stepsize, stepsize), ignore_steps):
-        if t>1:
-            current_clusters = clusters[(eod_t>=t)&(eod_t<t+dt)&(clusters!=-1)]
-
-            if (len(np.unique(current_clusters)) <= min_clusters) and (ignore_step==0) and (len(np.unique(current_clusters) !=1)):
-            
-            #if len(np.unique(current_clusters)) == np.median(all_lens):
-                # only update keep_clus if min_clus is less than the last save
-                # or equal but the hights are higher.
-                current_labels = np.isin(clusters, np.unique(current_clusters))
-                current_hight = np.mean(eod_hights[current_labels])
-
-                if (current_hight > average_hight) or (len(np.unique(current_clusters)) < min_clusters):
-                    keep_clusters = np.unique(current_clusters)
-                    min_clusters = len(np.unique(current_clusters))
-                    average_hight = current_hight
-                    window_start = t
-                    window_end = t+dt
-    
-    if verbose>0:
-        print('Estimated nr of fish in recording: %i'%min_clusters)
-
-    # delete all clusters that are not selected
-    clusters[np.invert(np.isin(clusters, keep_clusters))] = -1
-
-    return clusters, [window_start, window_end]
-
-
-def subtract_slope(snippets):
-    """ Subtract underlying slope from all EOD snippets.
-    
-    Method still under revision.
-
-    Parameters
-    ----------
-        snippets: 2-D numpy array
-            All EODs in a recorded stacked as snippets. 
-            Shape = (number of EODs, EOD width)
-    Returns
-    -------
-        snippets: 2-D numpy array
-            EOD snippets with underlying slope subtracted.
-    """
-    
-    left_y = snippets[:,0]
-    right_y = snippets[:,-1]
-    try:
-        slopes = np.linspace(left_y, right_y, snippets.shape[1])
-    except ValueError:
-        delta = (right_y - left_y)/snippets.shape[1]
-        slopes = np.arange(0, snippets.shape[1], dtype=snippets.dtype).reshape((-1,) + (1,) * np.ndim(delta))*delta + left_y
-    return snippets - slopes.T
-
-
-def unique_counts(ar):
-    """
-    Find the unique elements of an array and their counts, ignoring shape.
-
-    The following code is condensed from numpy version 1.17.0.
-    """
-    try:
-        return np.unique(ar, return_counts=True)
-    except TypeError:
-        ar = np.asanyarray(ar).flatten()
-        ar.sort()
-        mask = np.empty(ar.shape, dtype=np.bool_)
-        mask[:1] = True
-        mask[1:] = ar[1:] != ar[:-1]
-        idx = np.concatenate(np.nonzero(mask) + ([mask.size],))
-        return ar[mask], np.diff(idx)  
-
-def plot_all(data, eod_p_times, eod_tr_times, fs, mean_eods, rs):
-    
-    cmap = plt.get_cmap("tab10")
-    
-    fig = plt.figure(constrained_layout=True,figsize=(10,5))
-    if len(eod_p_times) > 0:
-        gs = GridSpec(2, len(eod_p_times), figure=fig)
-        ax = fig.add_subplot(gs[0,:])
-        ax.plot(np.arange(len(data))/fs,data,c='k',alpha=0.3)
-        
-        for i,(pt,tt) in enumerate(zip(eod_p_times,eod_tr_times)):
-            ax.plot(pt,data[(pt*fs).astype('int')],'o',label=i+1,ms=10,c=cmap(i))
-            ax.plot(tt,data[(tt*fs).astype('int')],'o',label=i+1,ms=10,c=cmap(i))
-            
-        #for i,t in enumerate(eod_p_times):
-        #    ax.plot(t,data[(t*fs).astype('int')],'o',label=i+1,c=cmap(i))
-        ax.set_xlabel('time [s]')
-        ax.set_ylabel('amplitude [V]')
-        #ax.axis('off')
-
-        for i, (m,r) in enumerate(zip(mean_eods,rs)):
-            ax = fig.add_subplot(gs[1,i])
-            ax.plot(1000*m[0], 1000*m[1], c='k')
-            ax.fill_between(1000*m[0],1000*(m[1]-m[2]),1000*(m[1]+m[2]),color=cmap(i))
-            ax.set_xlabel('time [ms]')
-            ax.set_ylabel('amplitude [mV]') 
-            if r >0.1:
-                ax.set_title('unreliable or wave')
-            #ax.axis('off')
-            #ax.set_ylim([np.min(data),np.max(data)])
-            #ax.set_xlim([np.min(),np.max()])
-    else:
-        plt.plot(np.arange(len(data))/fs,data,c='k',alpha=0.3)
-    plt.show()
+"""
+# Extract pulse-type weakly electric fish
+Extract all timepoints where pulsefish EODs are present for each separate pulsefish in a recording.
+
+## Main function
+- `extract_pulsefish()`: checks for pulse-type fish based on the EOD amplitude and shape.
+
+Author: Liz Weerdmeester
+Email: weerdmeester.liz@gmail.com
+
+"""
+
+# XXX there is something wrong with the BGM...
+# maybe the merge_gaussian functions acts differently than I thought?
+# seems to be random, maybe it has to do with the ordering of the unique labels?
+
+import numpy as np
+import matplotlib.pyplot as plt
+from matplotlib.gridspec import GridSpec
+from scipy import stats
+
+from scipy.signal import argrelextrema
+
+from sklearn.preprocessing import StandardScaler
+from sklearn.decomposition import PCA
+from sklearn.cluster import DBSCAN
+from sklearn.mixture import BayesianGaussianMixture
+from sklearn.metrics import pairwise_distances
+
+from scipy.spatial import distance_matrix
+from scipy.interpolate import interp1d
+
+from .eventdetection import detect_peaks
+from .pulse_tracker_helper import makeeventlist, discardnearbyevents, discard_connecting_eods
+
+import warnings
+
+def warn(*args,**kwargs):
+    pass
+warnings.warn=warn
+
+# upgrade numpy functions for backwards compatibility:
+if not hasattr(np, 'isin'):
+    np.isin = np.in1d
+
+def extract_pulsefish(data, samplerate, cutwidth=0.01, verbose=0, plot_level=1, **kwargs):
+    """ Extract and cluster pulse fish EODs from recording.
+    
+    Takes recording data containing an unknown number of pulsefish and extracts the mean 
+    EOD and EOD timepoints for each fish present in the recording.
+    
+    Parameters
+    ----------
+    data: 1-D array of float
+        The data to be analysed.
+    samplerate: float
+        Sampling rate of the data in Hertz.
+    verbose : int (optional)
+        Verbosity level.
+        Defaults to 0.
+    plot_level : int (optional)
+        Similar to verbosity levels, but with plots. 
+        Only set to > 0 for debugging purposes.
+        Defaults to 0.
+    **peak_extraction_kwargs: (optional) 
+        keyword arguments for clustering parameters (see 'extract_eod_times()')
+    **cluster_kwargs: (optional) 
+        keyword arguments for clustering parameters (see 'cluster()')
+        
+    Returns
+    -------
+    mean_eods: list of 2D arrays
+        The average EOD for each detected fish. First column is time in seconds,
+        second column the mean eod, third column the standard error.
+    eod_times: list of 1D arrays
+        For each detected fish the times of EOD peaks or troughs in seconds.
+        Use these timepoints for EOD averaging.
+    eod_peaktimes: list of 1D arrays
+        For each detected fish the times of EOD peaks in seconds.
+    zoom_window: tuple of floats
+        Start and endtime of suggested window for plotting EOD timepoints.
+    """
+
+    mean_eods, eod_times, eod_peaktimes, zoom_window = [], [], [], []
+    
+    # extract peaks and interpolated data
+    x_peak, x_trough, eod_hights, eod_widths, i_samplerate, i_data, interp_f = extract_eod_times(data, samplerate, cutwidth=cutwidth,verbose=verbose-1, plot_level=plot_level-1, **kwargs)
+    
+    if len(x_peak)>0:
+
+        # cluster on peaks
+        peak_clusters = cluster(x_peak, eod_hights, eod_widths, i_data, i_samplerate,
+                                interp_f, cutwidth, verbose=verbose-1, plot_level=plot_level-1, **kwargs) 
+
+        # cluster on troughs
+        trough_clusters = cluster(x_trough, eod_hights, eod_widths, i_data, i_samplerate,
+                                 interp_f, cutwidth, verbose=verbose-1, plot_level=plot_level-1, **kwargs)
+
+        # merge peak and trough clusters
+        clusters, x_merge = merge_clusters(peak_clusters, trough_clusters, x_peak, x_trough, verbose=verbose-1)
+
+            
+        # delete the moving fish
+        clusters, zoom_window = delete_moving_fish(clusters, x_merge/i_samplerate, len(data)/samplerate,
+                                      eod_hights, eod_widths, verbose=verbose-1)
+
+        # extract mean eods
+        mean_eods, eod_times, eod_peaktimes, eod_troughtimes = extract_means(i_data, x_merge, x_peak, x_trough, eod_widths,
+                                                              clusters, i_samplerate, verbose=verbose-1)
+
+        if plot_level>0:
+            plot_all(data, eod_peaktimes, eod_troughtimes, samplerate, mean_eods)
+    
+    return mean_eods, eod_times, eod_peaktimes, zoom_window
+
+
+def extract_eod_times(data, samplerate, interp_freq=500000, peakwidth=0.01, cutwidth=0.01, win_size = 0.0005, n_stds = 1000, threshold_factor=6, verbose=0, plot_level=0):
+    """ Extract peaks from data which are potentially EODs.
+
+    Parameters
+    ----------
+    data: 1-D array of float
+        The data to be analysed.
+    samplerate: int or float
+        Sampling rate of the data
+
+    interp_freq: int or float (optional)
+        Desired resolution in Hz. Data will be interpolated to match this resolution.
+        Defaults to 500 kHz
+    peakwidth: int (optional)
+        Maximum width for peak detection in seconds.
+        Defaults to 10 ms.
+    cutwidth: int (optional)
+        Maximum width for extracting snippets for clustering based on EOD shape in seconds.
+        Defaults to 10 ms
+    win_size: float (optional)
+        Window size for determining peak detection threshold in seconds.
+        Defaults to 0.5 ms.
+    n_stds: int (optional)
+        Number of standard deviations to make on data for determining peak detection threshold.
+        Defaults to 1000.
+    threshold_factor: float (optional)
+        Multiplication factor for peak detection threshold.
+        Defaults to 6.
+
+    verbose : int (optional)
+        Verbosity level.
+        Default is zero.
+    plot_level : int
+        Set to >0 to plot intermediate steps. For debugging purposes only.
+        Defaults is zero.
+
+
+    Returns
+    -------
+    x_peak: array of ints
+        Indices of EOD peaks in data.
+    x_trough: array of ints
+        Indices of EOD troughs in data. There is one x_trough for each x_peak.
+    eod_hights: array of floats
+        EOD hights for each x_peak.
+    eod_widths: array of ints
+        EOD widths for each x_peak (in samples).
+    samplerate: int or float
+        New samplerate (after interpolation).
+    data: 
+        Interpolated data.
+    interpolation_factor: 
+        Factor used for interpolation.
+    """
+
+    # standard deviation of data in small snippets:
+    win_size_indices = int(win_size * samplerate)
+    step = len(data)//n_stds
+    if step < 1:
+        step = 1
+    stds = [np.std(data[i:i+win_size_indices], ddof=1)
+            for i in range(0, len(data)-win_size_indices, step)]
+
+    threshold = np.median(stds) * threshold_factor
+
+    try:
+        interp_f = int(interp_freq/samplerate)
+        f = interp1d(range(len(data)),data,kind='quadratic')
+        data = f(np.arange(0,len(data)-1,1/interp_f))
+    except MemoryError:
+        interp_f = 1
+
+    orig_x_peaks, orig_x_troughs = detect_peaks(data, threshold)
+
+    if len(orig_x_peaks)==0 or len(orig_x_peaks)>samplerate:
+        if verbose>0:
+            print('No peaks detected.')
+        return [], [], [], [], samplerate*interp_f,data, interp_f
+    else:
+
+        peaks = makeeventlist(orig_x_peaks, orig_x_troughs, data, peakwidth*samplerate*interp_f, 2*interp_f, verbose=verbose-1)
+        x_peaks, x_troughs, eod_hights, eod_widths = discard_connecting_eods(peaks[0], peaks[1], peaks[3], peaks[4],verbose=verbose-1)
+        
+        if plot_level>0:
+            plt.figure()
+            plt.plot(data)
+            plt.plot(orig_x_peaks,data[orig_x_peaks],'o',ms=10)
+            plt.plot(orig_x_troughs,data[orig_x_troughs],'o',ms=10)
+            plt.plot(peaks[0],data[peaks[0].astype('int')],'o')
+            plt.plot(peaks[1],data[peaks[1].astype('int')],'o')
+            plt.plot(x_peaks,data[x_peaks.astype('int')],'x',ms=10)
+            plt.plot(x_troughs,data[x_troughs.astype('int')],'x',ms=10)        
+
+        # only take those where the maximum cutwidth does not casue issues
+        cut_idx = np.where((x_peaks>int(cutwidth*samplerate*interp_f)) & (x_peaks<(len(data)-int(cutwidth*samplerate*interp_f))) & (x_troughs>int(cutwidth*samplerate*interp_f)) & (x_troughs<(len(data)-int(cutwidth*samplerate*interp_f))))[0]
+        
+        if verbose>0:
+            print('Remaining peaks after EOD extraction                    %5i\n'%(len(cut_idx)))
+            if verbose>1:
+                print('Remaining peaks after deletion due to cutwidth          %5i\n'%(len(cut_idx)))
+
+        return x_peaks[cut_idx], x_troughs[cut_idx], eod_hights[cut_idx], eod_widths[cut_idx], samplerate*interp_f, data, interp_f
+
+def BGM(x,merge_threshold=0.1,n_gaus=5,max_iter=200,n_init=5,verbose=1,plot_level=0):
+    """ Use a Bayesian Gaussian Mixture Model to cluster one-dimensional data. 
+        Additional steps are used to merge clusters that are closer than merge_percentage.
+        Broad gaussian fits that cover one or more other gaussian fits are split.
+
+        Parameters
+        ----------
+        x : 1D numpy array
+            Features to compute clustering on. 
+
+        merge_percentage : float (optional)
+            Ratio for merging nearby gaussians.
+            Defaults to 0.1.
+        n_gaus: int (optional)
+            Maximum number of gaussians to fit on data.
+            Defaults to 5.
+        max_iter : int (optional)
+            Maximum number of iterations for gaussian fit.
+            Defaults to 200.
+        n_init : int (optional)
+            Number of initializations for the gaussian fit.
+            Defaults to 5.
+        verbose : int (optional)
+            Verbosity level.
+            Defaults to 0.
+        plot_level : int (optional)
+            Similar to verbosity levels, but with plots. 
+            Only set to > 0 for debugging purposes.
+            Defaults to 0.
+
+        Returns
+        -------
+        labels : 1D numpy array
+            Cluster labels for each sample in x.
+
+    """
+
+    if len(np.unique(x))>n_gaus:
+        BGM_model = BayesianGaussianMixture(n_gaus, max_iter=max_iter, n_init=n_init)
+        labels = BGM_model.fit_predict(stats.zscore(x).reshape(-1,1))
+    else:
+        return np.zeros(len(x))
+    
+    if verbose>0:
+        if not BGM_model.converged_:
+            print('!!! Gaussian mixture did not converge !!!')
+
+    # plot gaussian mixtures
+    if plot_level>0:
+        plt.figure()
+        plt.subplot(1,4,1)
+        plt.hist(x)
+        plt.subplot(1,4,2)
+        for l in np.unique(labels):
+            plt.hist(x[labels==l],alpha=0.3)
+
+    labels = merge_gaussians(x,labels,merge_threshold)
+
+    # plot labels after merging close clusters
+    if plot_level>0:
+        plt.subplot(1,4,3)
+        for l in np.unique(labels):
+            plt.hist(x[labels==l],alpha=0.3)
+    
+    # separate gaussian clusters that can be split by other clusters
+    unique_labels = np.unique(labels)
+    thresholds = np.vstack([[np.max(x[labels==l]),np.min(x[labels==l])] for l in unique_labels])
+    all_thresholds = thresholds.flatten()
+
+    for thresh, label in zip(thresholds,unique_labels):
+
+        if len(all_thresholds[(all_thresholds>np.min(thresh)) & (all_thresholds<np.max(thresh))])>0:
+
+            c_label = labels[labels==label]
+            c_x = x[labels==label]
+            maxlab = np.max(labels)+1
+            for split in np.sort(all_thresholds[(all_thresholds>np.min(thresh)) & (all_thresholds<np.max(thresh))]):
+                c_label[c_x>split] = maxlab
+                maxlab = maxlab+1
+            labels[labels==label] = c_label
+    
+    # plot labels after separating clusters
+    if plot_level>0:
+        plt.subplot(2,4,8)
+        for l in np.unique(labels):
+            plt.hist(x[labels==l],alpha=0.3)
+
+    return labels
+
+def merge_gaussians(x,labels,merge_threshold=0.1):
+    """ Merge all clusters have medians which are near. Only works in 1D.
+        
+        Parameters
+        ----------
+        x : 1D array of ints or floats
+            Features used for clustering.
+        labels : 1D array of ints
+            Labels for each sample in x.
+        merge_threshold : float (optional)
+            Similarity threshold to merge clusters
+
+        Returns
+        -------
+        labels : 1D array of ints
+            Merged labels for each sample in x.
+    """
+
+    # compare all the means of the gaussians. If they are too close, merge them.
+    unique_labels = np.unique(labels[labels!=-1])
+    x_medians = [np.median(x[labels==l]) for l in unique_labels]
+
+    # fill a dict with the label mappings
+    mapping = {}
+    for label_1,x_m1 in zip(unique_labels,x_medians):
+        for label_2,x_m2 in zip(unique_labels,x_medians):
+            if label_1!=label_2:
+                if np.abs(np.diff([x_m1,x_m2]))/np.max([x_m1,x_m2]) < merge_threshold:
+                    mapping[label_1] = label_2
+    # apply mapping
+    for map_key,map_value in mapping.items():
+        labels[labels==map_key] = map_value
+
+    return labels
+
+def cluster(eod_x, eod_hights, eod_widths, data, samplerate, interp_f, cutwidth, width_factor=3, 
+            n_gaus_hight=10, merge_threshold_hight=0.1, n_gaus_width=3, merge_threshold_width=0.5, 
+            n_pc=5, minp=10, percentile=75, max_epsilon=0.02, verbose=0, plot_level=0):
+    
+    """ Cluster EODs.
+
+    First cluster on EOD hights using a Bayesian Gaussian Mixture model, 
+    then cluster on EOD waveform with DBSCAN. Clustering on EOD waveform is performed
+    twice, once on scaled EODs and once on non-scaled EODs. Clusters are merged afterwards.
+
+    Parameters
+    ----------
+    eod_x: list of ints
+        Locations of EODs in samples.
+    eod_hights: list of floats
+        EOD hights.
+    eod_widths: list of ints
+        EOD widths in samples.
+    data: list of floats
+        Raw recording data.
+    samplerate : int or float
+        Sample rate of raw data.
+    interp_f: float
+        Interpolation factor used to obtain input data.
+    cutwidth: float
+        Maximum width for extracting snippets for clustering based on EOD shape in seconds.
+        Has to be the same cutwidth as used for timepoint extraction.
+    
+    width_factor (optional) : int or float
+        Multiplier for snippet extraction width. This factor is multiplied with the width
+        between the peak and through of a single EOD.
+        Defaults to 3.
+    n_gaus_hight (optional) : int
+        Number of gaussians to use for the clustering based on EOD hight.
+        Defaults to 10.
+    merge_threshold_hight (optional) :
+        Threshold for merging clusters that are similar in hight.
+        Defaults to 0.1.
+    n_gaus_width (optional) :
+        Number of gaussians to use for the clustering based on EOD width.
+        Defaults to 3.
+    merge_threshold_width (optional) :
+        Threshold for merging clusters that are similar in width.
+        Defaults to 0.5.
+    n_pc (optional): int
+        Number of PCs to use for PCA.
+        Defaults to 5.
+    minp (optional) : int
+        Minimum number of points for core cluster (DBSCAN).
+        Defaults to 10.
+    percentile (optional): int
+        Percentile of KNN distribution, where K=minp, to use as epsilon for DBSCAN.
+        Defaults to 75.
+    max_epsilon (optional): float
+        Maximum epsilon to use for DBSCAN clustering. This is used to avoid adding noisy clusters
+        Defaults to 0.01.
+   
+    verbose : int (optional)
+        Verbosity level.
+        Defaults to 0.
+    plot_level : int (optional)
+        Similar to verbosity levels, but with plots. 
+        Only set to > 0 for debugging purposes.
+        Defaults to 0.
+
+    Returns
+    -------
+    labels : list of ints
+        EOD cluster labels based on hight and EOD waveform.
+    """
+
+    # cap the widths at the maximum cutwidth value for a better gaussian fit.
+    eod_widths[eod_widths>cutwidth*samplerate/width_factor] = cutwidth*samplerate/width_factor    
+
+    all_clusters = np.ones(len(eod_x))*-1
+    hight_labels = BGM(eod_hights,merge_threshold_hight,n_gaus_hight,plot_level=plot_level-1)
+
+    if verbose>0:
+        print('Clusters generated based on EOD amplitude:')
+        [print('N_{} = {:>4}      h_{} = {:.4f}'.format(l,len(hight_labels[hight_labels==l]),l,np.mean(eod_hights[hight_labels==l]))) for l in np.unique(hight_labels)]   
+
+    max_label = 0   # keep track of the labels so that no labels are overwritten
+
+    # loop only over hight clusters that are bigger than minp
+    hl, hlc = unique_counts(hight_labels)
+    unique_hight_labels = hl[hlc>minp]
+
+    for hi,hight_label in enumerate(unique_hight_labels):
+
+        # select only features in one hight cluster at a time
+        h_eod_widths = eod_widths[hight_labels==hight_label]
+        h_eod_hights = eod_hights[hight_labels==hight_label]
+        h_eod_x = eod_x[hight_labels==hight_label]
+        h_clusters = np.ones(len(h_eod_x))*-1
+
+        # determine width labels
+        width_labels = BGM(h_eod_widths,merge_threshold_width,n_gaus_width,plot_level=plot_level-1)
+        if verbose>0:
+            print('Clusters generated based on EOD width:')
+            [print('N_{} = {:>4}      h_{} = {:.4f}'.format(l,len(width_labels[width_labels==l]),l,np.mean(h_eod_widths[width_labels==l]))) for l in np.unique(width_labels)]   
+
+        wl, wlc = unique_counts(width_labels)
+        unique_width_labels = wl[wlc>minp]
+
+        if plot_level>0:
+            plt.figure()
+
+        for wi,width_label in enumerate(unique_width_labels):
+
+            w_eod_widths = h_eod_widths[width_labels==width_label]
+            w_eod_hights = h_eod_hights[width_labels==width_label]
+            w_eod_x = h_eod_x[width_labels==width_label]
+
+            width = width_factor*np.median(w_eod_widths)
+            snippets = np.vstack([data[int(x-width):int(x+width)] for x in w_eod_x])
+
+            # subtract the slope and normalize the snippets
+            snippets = StandardScaler().fit_transform(snippets.T).T
+            snippets = subtract_slope(snippets)
+
+            # scale so that the absolute integral = 1.
+            snippets = (snippets.T/np.sum(np.abs(snippets),axis=1)).T
+
+            # compute features for clustering on waveform
+            features = PCA(n_pc).fit(snippets).transform(snippets)
+
+            # determine clustering threshold from data
+            minpc = max(minp,int(len(features)*0.01))  
+            knn = np.sort(pairwise_distances(features,features),axis=0)[minpc] #[minpc]
+            eps = min(max_epsilon,np.percentile(knn,percentile))
+
+            # cluster on EOD shape
+            w_clusters = DBSCAN(eps=eps, min_samples=minpc).fit(features).labels_
+            
+            # plot clusters
+            if plot_level>0:
+                cols = ['b','r','g','y','m','c']
+
+                plt.subplot(2,len(unique_width_labels),wi+1)
+
+                for j,c in enumerate(np.unique(w_clusters)):
+                    if c==-1:
+                        plt.scatter(features[w_clusters==c,0],features[w_clusters==c,1],alpha=0.1,c='k',label='-1')
+                    else:
+                        plt.scatter(features[w_clusters==c,0],features[w_clusters==c,1],alpha=0.1,c=cols[j%len(cols)],label=c+max_label)
+                        plt.title('h = %.3f, w=%i'%(np.mean(w_eod_hights[w_clusters==c]),np.mean(w_eod_widths[w_clusters==c])))
+
+                plt.subplot(2,len(unique_width_labels),len(unique_width_labels)+wi+1)
+
+                for j,c in enumerate(np.unique(w_clusters)):
+                    if c==-1:
+                        plt.plot(snippets[w_clusters==c].T,alpha=0.1,c='k',label='-1')
+                    else:
+                        plt.plot(snippets[w_clusters==c].T,alpha=0.1,c=cols[j%len(cols)],label=c+max_label)
+                        plt.title('h = %.3f, w=%i'%(np.mean(w_eod_hights[w_clusters==c]),np.mean(w_eod_widths[w_clusters==c])))
+
+            # remove artefacts here, based on the mean snippets ffts.
+            w_clusters = remove_artefacts(snippets, w_clusters, interp_f, verbose=verbose-1)
+
+            w_clusters[w_clusters==-1] = -max_label - 1
+            h_clusters[width_labels==width_label] = w_clusters + max_label
+            max_label = max(np.max(h_clusters),np.max(all_clusters)) + 1
+
+            if plot_level>0:
+                plt.legend()
+
+        if verbose > 0:
+            if np.max(h_clusters) == -1:
+                print('No EODs in hight cluster %i'%hight_label)
+            elif len(np.unique(h_clusters[h_clusters!=-1]))>1:
+                print('%i different EODs in hight cluster %i'%(len(np.unique(h_clusters[h_clusters!=-1])),hight_label))
+
+        # update maxlab so that no clusters are overwritten
+        all_clusters[hight_labels==hight_label] = h_clusters
+
+    # remove all non-reliable clusters
+    all_clusters = remove_sparse_detections(all_clusters,eod_widths,samplerate,len(data)/samplerate,verbose=verbose-1)
+    all_clusters = delete_unreliable_fish(all_clusters,eod_widths,eod_x,verbose=verbose-1)
+    all_clusters = delete_wavefish_and_sidepeaks(data,all_clusters,eod_x,eod_widths,verbose=verbose-1)
+    
+    for ac in np.unique(all_clusters[all_clusters!=-1]):
+        snippets = np.vstack([data[int(x-width):int(x+width)] for x in eod_x[all_clusters==ac]])
+
+    if verbose>0:
+        print('Clusters generated based on hight, width and shape: ')
+        [print('N_{} = {:>4}'.format(int(l),len(all_clusters[all_clusters==l]))) for l in np.unique(all_clusters[all_clusters!=-1])]
+             
+    return all_clusters
+
+
+def extract_means(data, eod_x, eod_peak_x, eod_tr_x, eod_widths, clusters, samplerate,  w_factor=4, verbose=0):
+    """ Extract mean EODs, EOD timepoints and unreliability score for each EOD cluster.
+
+    Parameters
+    ----------
+        data: list of floats
+            Raw recording data.
+        eod_x: list of ints
+            Locations of EODs in samples.
+        eod_peak_x : list of ints
+            Locations of EOD peaks in samples.
+        eod_tr_x : list of ints
+            Locations of EOD troughs in samples.
+        eod_widths: list of ints
+            EOD widths in samples.
+        clusters: list of ints
+            EOD cluster labels
+        samplerate: float
+            samplerate of recording  
+        w_factor (optional): float
+            Multiplication factor for window used to extract EOD.
+            Defaults to 4.
+        verbose (optional): int   
+            Verbosity level.
+            Defaults to 0.           
+
+    Returns
+    -------
+        mean_eods: list of 2D arrays
+            The average EOD for each detected fish. First column is time in seconds,
+            second column the mean eod, third column the standard error.
+        eod_times: list of 1D arrays
+            For each detected fish the times of EOD in seconds.
+        eod_peak_times: list of 1D arrays
+            For each detected fish the times of EOD peaks in seconds.
+        eod_trough_times: list of 1D arrays
+            For each detected fish the times of EOD troughs in seconds.
+        
+    """
+
+    mean_eods, eod_times, eod_peak_times, eod_tr_times, eod_hights = [], [], [], [], []
+    unreliability = []
+
+    for cluster in np.unique(clusters):
+        if cluster!=-1:
+            cutwidth = np.mean(eod_widths[clusters==cluster])*w_factor
+            current_x = eod_x[(eod_x>cutwidth) & (eod_x<(len(data)-cutwidth))]
+            current_clusters = clusters[(eod_x>cutwidth) & (eod_x<(len(data)-cutwidth))]
+
+            snippets = np.vstack([data[int(x-cutwidth):int(x+cutwidth)] for x in current_x[current_clusters==cluster]])
+            mean_eod = np.mean(snippets, axis=0)
+            eod_time = np.arange(len(mean_eod))/samplerate - cutwidth/samplerate
+
+            mean_eod = np.vstack([eod_time, mean_eod, np.std(snippets, axis=0)])
+
+            mean_eods.append(mean_eod)
+            eod_times.append(eod_x[clusters==cluster]/samplerate)
+            eod_hights.append(np.min(mean_eod)-np.max(mean_eod))
+            eod_peak_times.append(eod_peak_x[clusters==cluster]/samplerate)
+            eod_tr_times.append(eod_tr_x[clusters==cluster]/samplerate)
+           
+    return [m for _,m in sorted(zip(eod_hights,mean_eods))], [t for _,t in sorted(zip(eod_hights,eod_times))], [pt for _,pt in sorted(zip(eod_hights,eod_peak_times))], [tt for _,tt in sorted(zip(eod_hights,eod_tr_times))]
+
+def delete_unreliable_fish(clusters,eod_widths,eod_x,verbose):
+    """ Delete EOD clusters that are either mixed with noise or other fish, or wavefish.
+        This is the case when the ration between the EODwidth and the ISI is too large.
+
+        Parameters
+        ----------
+        clusters : list of ints
+            Cluster labels.
+        eod_widths : list of floats or ints
+            EOD widths in samples or seconds.
+        eod_x : list of ints or floats
+            EOD times in samples or seconds.
+
+        verbose (optional): int   
+            Verbosity level.
+            Defaults to 0.    
+
+        Returns
+        -------
+        clusters : list of ints
+            Cluster labels where unreliable clusters have been set to -1.
+
+    """
+    for cluster in np.unique(clusters[clusters!=-1]):
+        
+        if np.max(np.median(eod_widths[clusters==cluster])/np.diff(eod_x[cluster==clusters])) > 0.5:
+            if verbose>0:
+                print('deleting unreliable cluster %i, score=%f'%(cluster,np.max(np.median(eod_widths[clusters==cluster])/np.diff(eod_x[cluster==clusters]))))
+            clusters[clusters==cluster] = -1
+    return clusters
+
+
+def delete_wavefish_and_sidepeaks(data, clusters, eod_x, eod_widths, w_factor=8, verbose=0):
+    """Delete EODs that are likely from wavefish, or sidepeaks of bigger EODs.
+        Parameters
+        ----------
+        data : list of floats
+            Raw recording data.
+        clusters : list of ints
+            Cluster labels.
+        eod_x : list of ints
+            Indices of EOD times.
+        eod_widths : list of ints
+            EOD widths in samples.
+        w_factor : float or int
+            Multiplier for EOD analysis width.
+            Defaults to 8.
+        verbose (optional): int   
+            Verbosity level.
+            Defaults to 0. 
+
+        Returns
+        -------
+        clusters : list of ints
+            Cluster labels, where wavefish and sidepeaks have been set to -1.
+
+    """
+    for cluster in np.unique(clusters):
+        if cluster < 0:
+            continue
+        cutwidth = np.mean(eod_widths[clusters==cluster])*w_factor
+        current_x = eod_x[(eod_x>cutwidth) & (eod_x<(len(data)-cutwidth))]
+        current_clusters = clusters[(eod_x>cutwidth) & (eod_x<(len(data)-cutwidth))]
+
+        snippets = np.vstack([data[int(x-cutwidth):int(x+cutwidth)] for x in current_x[current_clusters==cluster]])
+        
+        mean_eod = np.mean(snippets, axis=0)
+        mean_eod = subtract_slope(mean_eod.reshape(1,-1)).flatten()
+        pk, tr = detect_peaks(np.concatenate(([mean_eod[0]*10],mean_eod,[mean_eod[-1]*10])), 0.5*(np.max(mean_eod)-np.min(mean_eod)))
+
+        pk = pk[(pk>0)&(pk<len(mean_eod))]
+        tr = tr[(tr>0)&(tr<len(mean_eod))]
+
+        pk2, tr2 = detect_peaks(np.concatenate(([mean_eod[0]*10],mean_eod,[mean_eod[-1]*10])), 0.01*(np.max(mean_eod)-np.min(mean_eod)))
+        idxs = np.sort(np.concatenate((tr2,pk2)))
+        slopes = np.abs(np.diff(mean_eod[idxs]))
+        m_slope = np.argmax(slopes)
+        centered = np.min(np.abs(idxs[m_slope:m_slope+2] - int(len(mean_eod)/2)))
+
+        idxs = np.sort(np.concatenate((pk2,tr2)))
+        hdiffs = np.diff(mean_eod[idxs])
+
+        if len(pk)>0 and len(tr)>0:
+
+            w_diff = np.abs(np.diff(np.sort(np.concatenate((pk,tr)))))
+
+            if centered>10 or np.abs(np.diff(idxs[m_slope:m_slope+2])) < np.mean(eod_widths[clusters==cluster])*0.5 or len(pk) + len(tr)>5 or np.min(w_diff)>2*cutwidth/w_factor or len(hdiffs[np.abs(hdiffs)>0.5*(np.max(mean_eod)-np.min(mean_eod))])>=5:
+                if verbose>0:
+                    print('Deleting cluster %i, which is a wavefish'%cluster)
+                clusters[clusters==cluster] = -1
+        elif centered>10: # XXX make this a variable
+
+            if verbose>0:
+                print('Deleting cluster %i, which is a sidepeak'%cluster)
+            clusters[clusters==cluster] = -1
+
+    return clusters
+
+def remove_sparse_detections(clusters, eod_widths, samplerate, T, min_density=0.0005, verbose=0):
+    """ Remove all EOD clusters that are too sparse
+
+        Parameters
+        ----------
+        clusters : list of ints
+            Cluster labels.
+        eod_widths : list of ints
+            Cluster widths in samples
+        samplerate : int or float
+            Samplerate.
+        T : int or float
+            Lenght of recording in seconds
+        min_density (optional) : float
+            Minimum density for realistic EOD detections.
+            Defaults to 0.5%
+
+        Returns
+        -------
+        clusters : list of ints
+            Cluster labels, where sparse clusters have been set to -1.
+    """
+    for c in np.unique(clusters):
+        if c!=-1:
+            n = len(clusters[clusters==c])
+            w = np.median(eod_widths[clusters==c])/samplerate
+            if n*w < T*min_density:
+                if verbose>0:
+                    print('cluster %i is too sparse'%c)
+                clusters[clusters==c] = -1
+    return clusters
+
+    
+def remove_artefacts(all_snippets, clusters, int_f, artefact_threshold=0.75, cutoff_f=10000, verbose=0):
+    """ Remove EOD clusters that result from artefacts based on power in low frequency spectrum.
+
+    Parameters
+    ----------
+        all_snippets: 2D array
+            EOD snippets. Shape=(nEODs, EOD lenght)
+        clusters: list of ints
+            EOD cluster labels
+        int_f : float
+            Interpolation factor used for peak detection.
+
+        artefact_threshold (optional): float
+            Threshold that separates artefact from clean pulsefish clusters.
+            Defaults to 0.8.
+        curoff_f (optional) : int or float
+            Cut-off frequency for low frequency estimation.
+        verbose (optional): int
+            Verbosity level.
+
+    Returns
+    -------
+        clusters: list of ints
+            Cluster labels, where noisy cluster and clusters with artefacts have been set to -1.
+    """
+
+    for cluster in np.unique(clusters):
+        if cluster!=-1:
+
+            snippets = all_snippets[clusters==cluster]
+            mean_eod = np.mean(snippets, axis=0)
+            cut_fft = int(len(np.fft.fft(mean_eod))/2)
+            low_frequency_ratio = np.sum(np.abs(np.fft.fft(mean_eod))[1:int(cut_fft/(2*int_f))])/np.sum(np.abs(np.fft.fft(mean_eod))[1:int(cut_fft)])   
+
+            if low_frequency_ratio < artefact_threshold:
+                clusters[clusters==cluster] = -1
+                if verbose>0:
+                    print('Deleting cluster %i, which has a low frequency ratio of %f'%(cluster,low_frequency_ratio))
+
+    return clusters
+
+
+def merge_clusters(clusters_1, clusters_2, x_1, x_2,verbose=0): 
+    """ Merge clusters resulting from two clustering methods.
+
+    This method only works  if clustering is performed on the same EODs
+    with the same ordering, where there  is a one to one mapping from
+    clusters_1 to clusters_2. 
+
+    Parameters
+    ----------
+        clusters_1: list of ints
+            EOD cluster labels for cluster method 1.
+        clusters_2: list of ints
+            EOD cluster labels for cluster method 2.
+        x_1: list of ints
+            Indices of EODs for cluster method 1 (clusters_1).
+        x_2: list of ints
+            Indices of EODs for cluster method 2 (clusters_2).
+        verbose (optional): int
+            Verbosity level.
+
+    Returns
+    -------
+        clusters : list of ints
+            Merged clusters.
+        x_merged : list of ints
+            Merged cluster indices.
+    """
+
+    # these arrays become 1 for each EOD that is chosen from that array
+    c1_keep = np.zeros(len(clusters_1))
+    c2_keep = np.zeros(len(clusters_2))
+
+    # add n to one of the cluster lists to avoid overlap
+    ovl = np.max(clusters_1) + 1
+    clusters_2[clusters_2!=-1] = clusters_2[clusters_2!=-1] + ovl
+    
+    # loop untill done
+    while True:
+
+        # compute unique clusters and cluster sizes
+        # of cluster that have not been iterated over
+        c1_labels, c1_size = unique_counts(clusters_1[(clusters_1!=-1) & (c1_keep == 0)])
+        c2_labels, c2_size = unique_counts(clusters_2[(clusters_2!=-1) & (c2_keep == 0)])
+
+        # if all clusters are done, break from loop
+        if len(c1_size) == 0 and len(c2_size) == 0:
+            break
+
+        # if the biggest cluster is in c_p, keep this one and discard all clusters on the same indices in c_t
+        elif np.argmax([np.max(np.append(c1_size,0)), np.max(np.append(c2_size,0))]) == 0:
+            
+            # remove all the mappings from the other indices
+            cluster_mappings, _ = unique_counts(clusters_2[clusters_1==c1_labels[np.argmax(c1_size)]])
+            
+            clusters_2[np.isin(clusters_2, cluster_mappings)] = -1
+            
+            c1_keep[clusters_1==c1_labels[np.argmax(c1_size)]] = 1
+
+            if verbose > 0:
+                print('Keep cluster %i of group 1, delete clusters %s of group 2'%(c1_labels[np.argmax(c1_size)],str(cluster_mappings[cluster_mappings!=-1] - ovl)))
+
+        # if the biggest cluster is in c_t, keep this one and discard all mappings in c_p
+        elif np.argmax([np.max(np.append(c1_size, 0)), np.max(np.append(c2_size, 0))]) == 1:
+            
+            # remove all the mappings from the other indices
+            cluster_mappings, _ = unique_counts(clusters_1[clusters_2==c2_labels[np.argmax(c2_size)]])
+            
+            clusters_1[np.isin(clusters_1, cluster_mappings)] = -1
+
+            c2_keep[clusters_2==c2_labels[np.argmax(c2_size)]] = 1
+
+            if verbose > 0:
+                print('Keep cluster %i of group 2, delete clusters %s of group 1'%(c2_labels[np.argmax(c2_size)] - ovl, str(cluster_mappings[cluster_mappings!=-1])))
+
+    # combine results    
+    clusters = (clusters_1+1)*c1_keep + (clusters_2+1)*c2_keep - 1
+    x_merged = (x_1)*c1_keep + (x_2)*c2_keep
+
+    return clusters, x_merged
+
+
+def delete_moving_fish(clusters, eod_t, T, eod_hights, eod_widths, verbose=0, dt=1, stepsize=0.1):
+    """
+    Use a sliding window to detect the minimum number of fish detected simultaneously, 
+    then delete all other EOD clusters. 
+    Do this for various width clusters, as a moving fish will contain its EOD width.
+
+    Parameters
+    ----------
+        clusters: list of ints
+            EOD cluster labels.
+        eod_t: list of floats
+            Timepoints of the EODs (in seconds).
+        T: float
+            Length of recording (in seconds).
+        eod_hights: list of floats
+            EOD amplitudes.
+        dt (optional): float
+            Sliding window size (in seconds).
+            Defaults to 1.
+        stepsize (optional): float
+            Sliding window stepsize (in seconds).
+            Defaults to 0.1.
+        verbose (optional): int
+            Verbosity level.
+            Defaults to 0.
+
+    Returns
+    -------
+        clusters : list of ints
+            Cluster labels, where deleted clusters have been set to -1.
+        window : list of 2 floats
+            Start and end of window selected for deleting moving fish in seconds.
+    """
+
+    if len(np.unique(clusters[clusters!=-1])) == 0:
+        return clusters, [0,1]
+    
+    ignore_steps = np.zeros(len(np.arange(0, T-dt+stepsize, stepsize)))
+
+    for i,t in enumerate(np.arange(0, T-dt+stepsize, stepsize)):
+        current_clusters = clusters[(eod_t>=t)&(eod_t<t+dt)&(clusters!=-1)]
+        if len(np.unique(current_clusters))==0:
+            ignore_steps[i-int(dt/stepsize):i+int(dt/stepsize)] = 1
+            if verbose>0:
+                print('No pulsefish in recording at T=%.2f:%.2f'%(t,t+dt))
+
+    width_classes = merge_gaussians(eod_widths,np.copy(clusters),0.5)
+    all_keep_clusters = []
+    all_windows = []
+    
+    for w in np.unique(width_classes[width_classes!=-1]):
+
+        # initialize variables
+        min_clusters = 100
+        average_hight = 0
+        keep_clusters = []
+        window_start = 0
+        window_end = dt
+
+        wclusters = clusters[width_classes==w]
+        weod_t = eod_t[width_classes==w]
+        weod_hights = eod_hights[width_classes==w]
+
+        # sliding window
+        for t,ignore_step in zip(np.arange(0, T-dt+stepsize, stepsize), ignore_steps):
+            current_clusters = wclusters[(weod_t>=t)&(weod_t<t+dt)&(wclusters!=-1)]
+
+            if (len(np.unique(current_clusters)) <= min_clusters) and (ignore_step==0) and (len(np.unique(current_clusters) !=1)):
+
+                current_labels = np.isin(wclusters, np.unique(current_clusters))
+                current_hight = np.mean(weod_hights[current_labels])
+
+                if (current_hight > average_hight) or (len(np.unique(current_clusters)) < min_clusters):
+                    keep_clusters = np.unique(current_clusters)
+                    min_clusters = len(np.unique(current_clusters))
+                    average_hight = current_hight
+                    window_start = t
+                    window_end = t+dt
+
+        all_keep_clusters.append(keep_clusters)
+        all_windows.append([window_start,window_end])
+
+    if verbose>0:
+        print('Estimated nr of fish in recording: %i'%min_clusters)
+
+    # delete all clusters that are not selected
+    clusters[np.invert(np.isin(clusters, np.concatenate(all_keep_clusters)))] = -1
+
+    # XXX what to do about the window???
+
+    return clusters, [window_start, window_end]
+
+
+def subtract_slope(snippets):
+    """ Subtract underlying slope from all EOD snippets.
+    
+    Method still under revision.
+
+    Parameters
+    ----------
+        snippets: 2-D numpy array
+            All EODs in a recorded stacked as snippets. 
+            Shape = (number of EODs, EOD width)
+    Returns
+    -------
+        snippets: 2-D numpy array
+            EOD snippets with underlying slope subtracted.
+    """
+
+    left_y = snippets[:,0]
+    right_y = snippets[:,-1]
+
+    try:
+        slopes = np.linspace(left_y, right_y, snippets.shape[1])
+    except ValueError:
+        delta = (right_y - left_y)/snippets.shape[1]
+        slopes = np.arange(0, snippets.shape[1], dtype=snippets.dtype).reshape((-1,) + (1,) * np.ndim(delta))*delta + left_y
+    
+    return snippets - slopes.T
+
+
+def unique_counts(ar):
+    """
+    Find the unique elements of an array and their counts, ignoring shape.
+
+    The following code is condensed from numpy version 1.17.0.
+    """
+    try:
+        return np.unique(ar, return_counts=True)
+    except TypeError:
+        ar = np.asanyarray(ar).flatten()
+        ar.sort()
+        mask = np.empty(ar.shape, dtype=np.bool_)
+        mask[:1] = True
+        mask[1:] = ar[1:] != ar[:-1]
+        idx = np.concatenate(np.nonzero(mask) + ([mask.size],))
+        return ar[mask], np.diff(idx)  
+
+
+def plot_all(data, eod_p_times, eod_tr_times, fs, mean_eods):
+    '''
+    Quick way to view the output of extract_pulsefish in a plot.
+    '''
+    
+    cmap = plt.get_cmap("tab10")
+    
+    fig = plt.figure(constrained_layout=True,figsize=(10,5))
+    if len(eod_p_times) > 0:
+        gs = GridSpec(2, len(eod_p_times), figure=fig)
+        ax = fig.add_subplot(gs[0,:])
+        ax.plot(np.arange(len(data))/fs,data,c='k',alpha=0.3)
+        
+        for i,(pt,tt) in enumerate(zip(eod_p_times,eod_tr_times)):
+            ax.plot(pt,data[(pt*fs).astype('int')],'o',label=i+1,ms=10,c=cmap(i))
+            ax.plot(tt,data[(tt*fs).astype('int')],'o',label=i+1,ms=10,c=cmap(i))
+            
+        #for i,t in enumerate(eod_p_times):
+        #    ax.plot(t,data[(t*fs).astype('int')],'o',label=i+1,c=cmap(i))
+        ax.set_xlabel('time [s]')
+        ax.set_ylabel('amplitude [V]')
+        #ax.axis('off')
+
+        for i, m in enumerate(mean_eods):
+            ax = fig.add_subplot(gs[1,i])
+            ax.plot(1000*m[0], 1000*m[1], c='k')
+            ax.fill_between(1000*m[0],1000*(m[1]-m[2]),1000*(m[1]+m[2]),color=cmap(i))
+            ax.set_xlabel('time [ms]')
+            ax.set_ylabel('amplitude [mV]') 
+    else:
+        plt.plot(np.arange(len(data))/fs,data,c='k',alpha=0.3)