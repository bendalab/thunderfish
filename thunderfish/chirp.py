"""
Detection of chirps in weakly electric fish recordings.

chirp_analysis(): calculates spectrogram, detects fishes and extracts chirp times(combined for all fishes).
                  !!! recommended for short recordings (up to 5 min) where only the chirp times shall be extracted !!!
chirp_detection(): extracts chirp times with help of given spectrogram and fishlist.
"""

import numpy as np
import matplotlib.pyplot as plt
from .harmonicgroups import harmonic_groups
from .powerspectrum import spectrogram
from .peakdetection import std_threshold, detect_peaks, trim_to_peak


def true_chirp_power_drop(chirp_time_idx, power, power_window=100):
    """
    Chirp is only accepted as such if the power of the frequency drops down as expected.

    :param chirp_time_idx: (array) indices of chirps.
    :param power: (array) power array containing for each timestamp the max value in power of a certain frequency range.
    :param power_window (int) datapoints arroung a detected chirp used to verify that there is a chirp.
    :return: chirp_time_idx: (array) indices of chirps that have been confirmed to be chirps.
    """

    true_chirp_time_idx = []

    for i in range(len(chirp_time_idx)):
        idx0 = int(chirp_time_idx[i] - power_window/2)
        if idx0 < 0:
            idx0 = 0
        idx1 = int(chirp_time_idx[i] + power_window/2)
        if idx1 > len(power):
            idx1 = len(power)

        tmp_median = np.median(power[idx0:idx1])
        tmp_std = np.std(power[idx0:idx1], ddof=1)

        if np.min(power[idx0:idx1]) < tmp_median - 3*tmp_std:
            true_chirp_time_idx.append(chirp_time_idx[i])

    return np.array(true_chirp_time_idx)


def true_chirp_power_rise_above(chirp_time_idx, power_above):

    median_power_above = np.median(power_above)
    std_power_above = np.std(power_above, ddof=1)

    if median_power_above > 0.001:
        print('another fish disturbs the chirp approval! Have to rely on other algorithms.')
        return chirp_time_idx
    else:
        true_chirp_time_idx = []

        for i in range(len(chirp_time_idx)):
            if power_above[int(chirp_time_idx[i])] > median_power_above + 3*std_power_above:
                true_chirp_time_idx.append(chirp_time_idx[i])

        return true_chirp_time_idx


def     chirp_detection(spectrum, freqs, time, fishlist=None, fundamentals=None, min_power= 0.005, freq_tolerance=1., chirp_th=1.,
                    plot_data_func=None):
    """
    Detects chirps on the basis of a spectrogram.

    :param spectrum: (2d-array) spectrum calulated with the numpy.spectrogram function.
    :param freqs: (array) frequencies of the spectrum.
    :param time: (array) time of the nffts used in the spectrum.
    :param fishlist: (array) power und frequncy for each fundamental/harmonic of a detected fish.
                     fishlist[fish][harmonic][frequency, power]
    :param min_power: (float) minimum power of the fundamental frequency for each fish to participate in chirp detection.
    :param freq_tolerance: (float) frequency tolerance in the spectrum to detect the power of a certain frequency.
    :param chirp_th: (float) minimum chirp duration to be accepted as a chirp.
    :param plot_data: (bool) If True: plots the process of chirp detection.
    :return:chirp_time: (array) array of times (in sec) where chirps have been detected.
    """
    if not hasattr(fundamentals, '__len__'):
        if not hasattr(fishlist, '__len__'):
            print('fishlist or fundamentals missing as argument !!!')
            quit()
        else:
            fundamentals = []
            for fish in fishlist:
                if fish[0][1] > min_power:
                    fundamentals.append(fish[0][0])

    chirp_time = np.array([])
    chirp_freq = np.array([])

    for enu, fundamental in enumerate(fundamentals):
<<<<<<< HEAD
        print(fundamental)
=======
>>>>>>> b9ba3af9
        # extract power of only the part of the spectrum that has to be analysied for each fundamental and get the peak
        # power of every piont in time.
        power = np.max(spectrum[(freqs >= fundamental - freq_tolerance) & (freqs <= fundamental + freq_tolerance)], axis=0)
        power_above = np.max(spectrum[(freqs >= fundamental + 50.0 -freq_tolerance) & (freqs <= fundamental + 50.0 + freq_tolerance)], axis=0)
        #power = np.mean(spectrum[(freqs >= fundamental - freq_tolerance) & (freqs <= fundamental + freq_tolerance)], axis=0)
        # calculate the slope by calculating the difference in the power
        power_diff = np.diff(power)

        # peakdetection in the power_diff to detect drops in power indicating chrips
        threshold = std_threshold(power_diff)
        peaks, troughs = detect_peaks(power_diff, threshold)
        troughs, peaks = trim_to_peak(troughs, peaks) # reversed troughs and peaks in output and input to get trim_to_troughs

        # exclude peaks and troughs with to much time diff to be a chirp
        # ToDO: not nice !!!
        peaks = peaks[(troughs - peaks) < chirp_th]
        troughs = troughs[(troughs - peaks) < chirp_th]

        if len(troughs) > 0:
            # chirps times defined as the mean time between the troughs and peaks
            chirp_time_idx = np.mean([troughs, peaks], axis=0)

            # exclude detected chirps if the powervalue doesn't drop far enought
            chirp_time_idx = true_chirp_power_drop(chirp_time_idx, power)

            # chirp_time_idx = true_chirp_power_rise_above(chirp_time_idx, power_above)
            # add times of detected chirps to the list.
            chirp_time = np.concatenate((chirp_time, np.array([time[int(i)] for i in chirp_time_idx])))
            chirp_freq = np.concatenate((chirp_freq, np.array(fundamental* np.ones(len(chirp_time_idx)))))

        else:
            chirp_time = np.array([])
            chirp_freq = np.array([])

        if plot_data_func:
            plot_data_func(enu, chirp_time, time, power, power_above, power_diff, fundamental)

    return chirp_time, chirp_freq


def chirp_detection_plot(enu, chirp_time, time, power, power2, power_diff, fundamental):
    """
    plots the process of chirp detection.

    :param enu: (int) indication which fish in list is processed.
    :param chirp_time: (array) timestamps when chirps have been detected.
    :param time: (array) time array.
    :param power: (array) power of a certain frequency band.
    :param power_diff: (array) slope of the power array.
    :param fundamental: (float) fundamental frequency around which the algorithm looked for chirps.
    """
    try:
        ax
    except NameError:
        fig, ax = plt.subplots()
        colors = ['r', 'g', 'k', 'blue', 'r', 'g', 'k', 'blue', 'r', 'g', 'k', 'blue', 'r', 'g', 'k', 'blue']
    # if enu == 0:
    #     fig, ax = plt.subplots()
    #     colors = ['r', 'g', 'k', 'blue', 'r', 'g', 'k', 'blue', 'r', 'g', 'k', 'blue', 'r', 'g', 'k', 'blue']
    ax.plot(chirp_time, np.zeros(len(chirp_time)), 'o', markersize=10, color=colors[enu], alpha=0.8, label='chirps')
    ax.set_xlabel('time in sec')
    ax.set_ylabel('power')

    ax.plot(time, power, colors[enu], marker='.', label='%.1f Hz' % fundamental)
    ax.plot(time, power2, colors[enu+1], label='%.1f Hz' % (fundamental+50.0))
    ax.plot(time[:len(power_diff)], power_diff, colors[enu], label='slope')
    plt.legend(loc='upper right', bbox_to_anchor=(1, 1), frameon=False)


def chirp_analysis(data, samplerate, cfg):
    """
    Performs all steps to detect chirps in a given dataset. This includes spectrogram calculation, fish detection and
    analysing of specific frequency bands.
    For further documentation see functions chirp_spectrogram() and chirp_detection().
    !!! recommended for short recordings (up to 5 min) where only the chirp times shall be extracted !!!

    :param data: (array) data.
    :param samplerate: (float) smaplerate of the data.
    :param cfg:(dict) HAS TO BE REMOVED !!!!
    :param min_power: (float) minimal power of the fish fundamental to include this fish in chirp detection.
    """
    spectrum, freqs, time = spectrogram(data, samplerate, fresolution=2., overlap_frac=0.95)

    power = np.mean(spectrum, axis=1) # spectrum[:, t0:t1] to only let spectrum of certain time....

    fishlist = harmonic_groups(freqs, power, cfg)[0]

    chirp_time, chirp_freq = chirp_detection(spectrum, freqs, time, fishlist, plot_data_func=chirp_detection_plot)

    plt.show()

    return chirp_time, chirp_freq


if __name__ == '__main__':
    ###
    # If you want to test the code I propose to use the file '60427L05.WAV' of the transect
    # '2016_04_27__downstream_stonewall_at_pool' made in colombia, 2016.
    ###
    import sys
    from dataloader import load_data
    from config_tools import get_config_dict

    cfg = get_config_dict()

    audio_file = sys.argv[1]
    raw_data, samplerate, unit = load_data(audio_file, channel=0)

    chirp_time, chirp_freq = chirp_analysis(raw_data, samplerate, cfg)

    # power = np.mean(spectrum[:, t:t + nffts_per_psd], axis=1)<|MERGE_RESOLUTION|>--- conflicted
+++ resolved
@@ -90,10 +90,6 @@
     chirp_freq = np.array([])
 
     for enu, fundamental in enumerate(fundamentals):
-<<<<<<< HEAD
-        print(fundamental)
-=======
->>>>>>> b9ba3af9
         # extract power of only the part of the spectrum that has to be analysied for each fundamental and get the peak
         # power of every piont in time.
         power = np.max(spectrum[(freqs >= fundamental - freq_tolerance) & (freqs <= fundamental + freq_tolerance)], axis=0)
